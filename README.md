--- conflicted
+++ resolved
@@ -34,16 +34,10 @@
     }
     
     dependencies {
-<<<<<<< HEAD
         //compile "io.projectreactor:reactor-scala-extensions_2.12:0.4.0-SNAPSHOT
-        compile "io.projectreactor:reactor-scala-extensions_2.12:0.3.4 //for scala 2.12
-        //compile "io.projectreactor:reactor-scala-extensions_2.11:0.3.4 //for scala 2.11
-=======
-        //compile "io.projectreactor:reactor-scala-extensions_2.12:0.3.6-SNAPSHOT
         //compile "io.projectreactor:reactor-scala-extensions_2.13.0-M3:0.3.5 //for scala 2.13.0-M3
         compile "io.projectreactor:reactor-scala-extensions_2.12:0.3.5 //for scala 2.12
         //compile "io.projectreactor:reactor-scala-extensions_2.11:0.3.5 //for scala 2.11
->>>>>>> 51aabb9b
     }
 
 With Maven:
@@ -64,7 +58,7 @@
     <dependency>
         <groupId>io.projectreactor</groupId>
         <artifactId>reactor-scala-extensions</artifactId>
-        <version>0.3.6-SNAPSHOT</version>
+        <version>0.4.0-SNAPSHOT</version>
     </dependency>
     -->
     <dependency>
