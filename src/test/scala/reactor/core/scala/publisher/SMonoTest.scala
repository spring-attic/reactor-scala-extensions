--- conflicted
+++ resolved
@@ -606,11 +606,7 @@
 
     ".elapsed" - {
       "should provide the time elapse when this mono emit value" in {
-<<<<<<< HEAD
         StepVerifier.withVirtualTime(() => just(randomValue).delaySubscription(1 second).elapsed(), 1)
-=======
-        StepVerifier.withVirtualTime(scalaSupplierSMonoR2JavaSupplierJMonoR(() => SMono.just[Long](randomValue).delaySubscription(1 second).elapsed()), 1)
->>>>>>> 77cbbf49
           .thenAwait(1 second)
           .expectNextMatches((t: (Long, Long)) => t match {
             case (time, data) => time >= 1000 && data == randomValue
