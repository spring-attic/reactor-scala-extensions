--- conflicted
+++ resolved
@@ -364,13 +364,8 @@
       }
     }
 
-<<<<<<< HEAD
-    ".cast should cast the underlying value" in {
-      val number = just(BigDecimal("123")).cast(classOf[ScalaNumber]).block()
-=======
     ".cast (deprecated) should cast the underlying value" in {
       val number = SMono.just(BigDecimal("123")).cast(classOf[ScalaNumber]).block()
->>>>>>> 9c2b022d
       number shouldBe a[ScalaNumber]
     }
     ".cast should cast the underlying value" in {
