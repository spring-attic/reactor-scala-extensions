package reactor.core.scala.publisher

import java.io._
import java.nio.file.Files
import java.util
import java.util.Comparator
import java.util.concurrent.Callable
import java.util.concurrent.atomic.{AtomicBoolean, AtomicInteger, AtomicLong, AtomicReference}
import java.util.function.Consumer

import cats.effect.ExitCase
import cats.effect.ExitCase.Error
import io.micrometer.core.instrument.Metrics
import io.micrometer.core.instrument.simple.SimpleMeterRegistry
import org.mockito.{ArgumentMatchersSugar, IdiomaticMockito}
import org.reactivestreams.Subscription
import org.scalatest.concurrent.{Eventually, PatienceConfiguration}
import org.scalatest.freespec.AnyFreeSpec
import org.scalatest.matchers.should.Matchers
import org.scalatest.prop.TableDrivenPropertyChecks
import org.scalatest.time.{Seconds, Span}
import reactor.core.publisher.BufferOverflowStrategy.DROP_LATEST
import reactor.core.publisher.{Flux => JFlux, _}
import reactor.core.scala.Scannable
import reactor.core.scala.publisher.ScalaConverters._
import reactor.core.scala.publisher.model.TestSupport
import reactor.core.scheduler.Schedulers
import reactor.test.StepVerifier
import reactor.test.scheduler.VirtualTimeScheduler
import reactor.util.concurrent.Queues
import reactor.util.scala.retry.SRetry

import scala.collection.mutable
import scala.collection.mutable.ListBuffer
import scala.concurrent.TimeoutException
import scala.concurrent.duration.{Duration, _}
import scala.io.Source
import scala.language.postfixOps
import scala.math.Ordering.IntOrdering
import scala.math.ScalaNumber
import scala.util.{Failure, Try}

class SFluxTest extends AnyFreeSpec with Matchers with TableDrivenPropertyChecks with TestSupport with IdiomaticMockito with ArgumentMatchersSugar
  with PatienceConfiguration with Eventually {

  implicit override def patienceConfig: PatienceConfig = PatienceConfig(Span(3, Seconds))

  "SFlux" - {
    ".apply should return a proper SFlux when provided a Publisher" in {
      StepVerifier.create(SFlux(JFlux.just(1,2,3)))
        .expectNext(1,2,3)
        .verifyComplete()
    }

    ".apply should return a proper SFlux when provided a list of elements" in {
      StepVerifier.create(SFlux(1, 2, 3))
        .expectNext(1, 2, 3)
        .verifyComplete()
    }

    ".asScala should transform Flux into SFlux" in {
      JFlux.just(1, 2, 3).asScala shouldBe an[SFlux[_]]
    }

    ".combineLatest" - {
      "of two should combine two publishers into single SFlux that emit tuple2" in {
        StepVerifier.create(SFlux.combineLatest(Mono.just(1), Mono.just(2)))
          .expectNext((1, 2))
          .verifyComplete()
      }
      "of many should combine all of them into single SFlux that emit Seq" in {
        StepVerifier.create(SFlux.combineLatest(Mono.just(1), Mono.just(2), Mono.just(3), Mono.just(4)))
          .expectNext(Seq(1, 2, 3, 4))
          .verifyComplete()
      }
    }

    ".combineLatestMap" - {
      "of two should combine two publishers into single SFlux and apply mapper" in {
        StepVerifier.create(SFlux.combineLatestMap(Mono.just(1), Mono.just(2), (i: Int, j: Int) => s"$i-$j"))
          .expectNext("1-2")
          .verifyComplete()
      }
      "of many should combine them into single SFlux and apply mapper" in {
        val flux = SFlux.combineLatestMap((array: Array[Int]) => s"${array(0)}-${array(1)}-${array(2)}", SFlux(1, 2), SFlux(10, 20), SFlux(100, 200))
        StepVerifier.create(flux)
          .expectNext("2-20-100")
          .expectNext("2-20-200")
          .verifyComplete()
      }
    }

    ".concat" - {
      "with varargs of publisher should concatenate the underlying publisher" in {
        val flux = SFlux.concat(SFlux.just(1, 2, 3), Mono.just(3), SFlux.just(3, 4))
        StepVerifier.create(flux)
          .expectNext(1, 2, 3, 3, 3, 4)
          .verifyComplete()
      }
    }

    ".concatDelayError" - {
      "with varargs of publishers should concatenate all sources emitted from parents" in {
        val flux = SFlux.concatDelayError(Mono.just(1), Mono.just(2), Mono.just(3))
        StepVerifier.create(flux)
          .expectNext(1, 2, 3)
          .verifyComplete()
      }
    }

    ".create should create a flux" in {
      val flux = SFlux.create((emitter: FluxSink[Int]) => {
        emitter.next(1)
        emitter.complete()
      })
      StepVerifier.create(flux)
        .expectNext(1)
        .verifyComplete()
    }

    ".defer should create a flux" in {
      def f = SFlux(1, 2, 3)

      StepVerifier.create(SFlux.defer(f))
        .expectNext(1, 2, 3)
        .verifyComplete()
    }

    ".deferWithContext should create a flux with context" in { //TODO: How to verify against a Context?
      StepVerifier.create(SFlux.deferWithContext(context => {
        SFlux.just(1, 2, 3).doOnNext(i => context.put("data", i))
      }))
        .expectNext(1, 2, 3)
        .verifyComplete()
    }

    ".empty should return an empty SFlux" in {
      StepVerifier.create(SFlux.empty)
        .verifyComplete()
    }

    ".firstEmitter" - {
      "with varargs of publisher should create Flux based on the publisher that emit first onNext or onComplete or onError" in {
        val flux: SFlux[Long] = SFlux.firstEmitter(SMono.delay(Duration("10 seconds")), SMono.just(1L))
        StepVerifier.create(flux)
          .expectNext(1)
          .verifyComplete()
      }
    }

    ".fromArray should create a flux that emits the items contained in the provided array" in {
      StepVerifier.create(SFlux.fromArray(Array("1", "2", "3")))
        .expectNext("1", "2", "3")
        .verifyComplete()
    }

    ".fromIterable should create flux that emit the items contained in the provided iterable" in {
      StepVerifier.create(SFlux.fromIterable(Iterable(1, 2, 3)))
        .expectNext(1, 2, 3)
        .verifyComplete()
    }

    ".fromPublisher should expose the specified publisher with flux API" in {
      StepVerifier.create(SFlux.fromPublisher(Mono.just(1)))
        .expectNext(1)
        .verifyComplete()
    }

    ".fromStream" - {
      "with supplier should create flux that emit items contained in the supplier" in {
        StepVerifier.create(SFlux.fromStream(() => Stream(1, 2, 3)))
          .expectNext(1, 2, 3)
          .verifyComplete()
      }
    }

    ".generate" - {
      "with state supplier and state consumer" in {
        val tempFile = Files.createTempFile("fluxtest-", ".tmp").toFile
        tempFile.deleteOnExit()
        new PrintWriter(tempFile) {
          write(Range(1, 6).mkString(s"${sys.props("line.separator")}"))
          flush()
          close()
        }
        val flux = SFlux.generate(
          (reader: BufferedReader, sink: SynchronousSink[Int]) => {
            Option(reader.readLine()).filterNot(_.isEmpty).map(_.toInt) match {
              case Some(x) => sink.next(x)
              case None => sink.complete()
            }
            reader
          }, Option((() => new BufferedReader(new InputStreamReader(new FileInputStream(tempFile)))): Callable[BufferedReader]),
          Option((bufferredReader: BufferedReader) => bufferredReader.close())
        )
        StepVerifier.create(flux)
          .expectNext(1, 2, 3, 4, 5)
          .verifyComplete()
      }
    }

    ".index" - {
      "should return tuple with the index" in {
        val flux = SFlux("a", "b", "c").index()
        StepVerifier.create(flux)
          .expectNext((0L, "a"), (1L, "b"), (2L, "c"))
          .verifyComplete()
      }
      "with index mapper should return the mapped value" in {
        val flux = SFlux("a", "b", "c").index((i, v) => s"$i-$v")
        StepVerifier.create(flux)
          .expectNext("0-a", "1-b", "2-c")
          .verifyComplete()
      }
    }

    ".interval" - {
      "without delay should produce flux of Long starting from 0 every provided timespan immediately" in {
        StepVerifier.withVirtualTime(() => SFlux.interval(1 second).take(5))
          .thenAwait(5 seconds)
          .expectNext(0, 1, 2, 3, 4)
          .verifyComplete()
      }
      "with delay should produce flux of Long starting from 0 every provided timespan after provided delay" in {
        StepVerifier.withVirtualTime(() => SFlux.interval(1 second)(2 seconds).take(5))
          .thenAwait(11 seconds)
          .expectNext(0, 1, 2, 3, 4)
          .verifyComplete()
      }
      "with Scheduler should use the provided timed scheduler" in {
        lazy val scheduler = spy(Schedulers.single())
        StepVerifier.withVirtualTime(() => SFlux.interval(1 second, scheduler).take(5))
          .thenAwait(5 seconds)
          .expectNext(0, 1, 2, 3, 4)
          .verifyComplete()
        scheduler.createWorker() was called
      }
      "with delay and Scheduler should use the provided time scheduler after delay" in {
        StepVerifier.withVirtualTime(() => SFlux.interval(2 seconds, Schedulers.single())(1 second).take(5))
          .thenAwait(11 seconds)
          .expectNext(0, 1, 2, 3, 4)
          .verifyComplete()
      }
    }

    ".just" - {
      "with varargs should emit values from provided data" in {
        val flux = SFlux.just(1, 2)
        StepVerifier.create(flux)
          .expectNext(1, 2)
          .verifyComplete()
      }
      "with one element should emit value from provided data" in {
        val flux = SFlux.just(1)
        StepVerifier.create(flux)
          .expectNext(1)
          .verifyComplete()
      }
    }

    ".merge" - {
      "with sequence of publisher should merge the underlying publisher" in {
        StepVerifier.withVirtualTime(() => {
          val sFlux1 = SFlux.just(1, 2, 3, 4, 5).delayElements(5 seconds)
          val sFlux2 = SFlux.just(10, 20, 30, 40, 50).delayElements(5 seconds).delaySubscription(2500 millisecond)
          SFlux.merge(Seq(sFlux1, sFlux2))
        }).thenAwait(30 seconds)
          .expectNext(1, 10, 2, 20, 3, 30, 4, 40, 5, 50)
          .verifyComplete()
      }
      "with sequence of publisher and prefetch should merge the underlying publisher" in {
        StepVerifier.withVirtualTime(() => {
          val sFlux1 = SFlux.just(1, 2, 3, 4, 5).delayElements(5 seconds)
          val sFlux2 = SFlux.just(10, 20, 30, 40, 50).delayElements(5 seconds).delaySubscription(2500 millisecond)
          SFlux.merge(Seq(sFlux1, sFlux2), 2)
        }).thenAwait(30 seconds)
          .expectNext(1, 10, 2, 20, 3, 30, 4, 40, 5, 50)
          .verifyComplete()
      }
      "with sequence of publisher and prefetch and delayError should merge the underlying publisher" in {
        StepVerifier.withVirtualTime(() => {
          val sFlux1 = SFlux.just(1, 2, 3, 4, 5).delayElements(5 seconds)
          val sFlux2 = SFlux.just(10, 20, 30, 40, 50).delayElements(5 seconds).delaySubscription(2500 millisecond)
          SFlux.merge(Seq(sFlux1, sFlux2), 2, delayError = true)
        }).thenAwait(30 seconds)
          .expectNext(1, 10, 2, 20, 3, 30, 4, 40, 5, 50)
          .verifyComplete()
      }
    }

    ".mergeOrdered" - {
      "with sequence of publisher should merge the value in orderly fashion" in {
        StepVerifier.withVirtualTime(() => {
          val sFlux1 = SFlux.just[Integer](1, 20, 40, 60, 80).delayElements(5 seconds)
          val sFlux2 = SFlux.just[Integer](10, 30, 50, 70).delayElements(5 seconds).delaySubscription(2500 millisecond)
          SFlux.mergeOrdered(Seq(sFlux1, sFlux2))
        }).thenAwait(30 seconds)
          .expectNext(1, 10, 20, 30, 40, 50, 60, 70, 80)
          .verifyComplete()
      }
      "with sequence of publisher and prefetch should merge the value in orderly fashion" in {
        StepVerifier.withVirtualTime(() => {
          val sFlux1 = SFlux.just[Integer](1, 20, 40, 60, 80).delayElements(5 seconds)
          val sFlux2 = SFlux.just[Integer](10, 30, 50, 70).delayElements(5 seconds).delaySubscription(2500 millisecond)
          SFlux.mergeOrdered(Seq(sFlux1, sFlux2), 2)
        }).thenAwait(30 seconds)
          .expectNext(1, 10, 20, 30, 40, 50, 60, 70, 80)
          .verifyComplete()
      }
      "with sequence of publisher and prefetch and Comparable should merge the value in orderly fashion" in {
        StepVerifier.withVirtualTime(() => {
          val sFlux1 = SFlux.just[Integer](1, 20, 40, 60, 80).delayElements(5 seconds)
          val sFlux2 = SFlux.just[Integer](10, 30, 50, 70).delayElements(5 seconds).delaySubscription(2500 millisecond)
          SFlux.mergeOrdered(Seq(sFlux1, sFlux2), 5, Comparator.naturalOrder().reversed())
        }).thenAwait(30 seconds)
          .expectNext(10, 30, 50, 70, 1, 20, 40, 60, 80)
          .verifyComplete()
      }
    }

    ".mergeSequential*" - {
      "with publisher of publisher should merge the underlying publisher in sequence of publisher" in {
        StepVerifier.create(SFlux.mergeSequentialPublisher[Int](SFlux(SFlux(1, 2, 3, 4), SFlux(2, 3, 4))))
          .expectNext(1, 2, 3, 4, 2, 3, 4)
          .verifyComplete()
      }
      "with publisher of publisher, maxConcurrency and prefetch should merge the underlying publisher in sequence of publisher" in {
        StepVerifier.create(SFlux.mergeSequentialPublisher[Int](SFlux(SFlux(1, 2, 3), SFlux(2, 3, 4)), maxConcurrency = 8, prefetch = 2))
          .expectNext(1, 2, 3, 2, 3, 4)
          .verifyComplete()
      }
      "with publisher of publisher, delayError, maxConcurrency and prefetch should merge the underlying publisher in sequence of publisher" in {
        StepVerifier.create(SFlux.mergeSequentialPublisher[Int](SFlux(SFlux(1, 2, 3), SFlux(2, 3, 4)), delayError = true, 8, 2))
          .expectNext(1, 2, 3, 2, 3, 4)
          .verifyComplete()
      }
      "should compile properly" in {
        val iterators: Iterable[SFlux[String]] = for (_ <- 0 to 4000) yield SFlux.interval(5 seconds).map(_.toString)
        val publishers: SFlux[SFlux[String]] = SFlux.just(iterators).flatMapIterable(identity)
        noException should be thrownBy SFlux.mergeSequentialPublisher(publishers)
      }

      "with varargs of publishers should merge the underlying publisher in sequence of publisher" in {
        StepVerifier.create[Int](SFlux.mergeSequential[Int](Seq(SFlux(1, 2, 3), SFlux(2, 3, 4))))
          .expectNext(1, 2, 3, 2, 3, 4)
          .verifyComplete()
      }
      "with prefetch and varargs of publishers should merge the underlying publisher in sequence of publisher" in {
        StepVerifier.create(SFlux.mergeSequential[Int](Seq(SFlux(1, 2, 3), SFlux(2, 3, 4)), prefetch = 2))
          .expectNext(1, 2, 3, 2, 3, 4)
          .verifyComplete()
      }
      "with prefetch, delayError and varargs of publishers should merge the underlying publisher in sequence of publisher" in {
        StepVerifier.create[Int](SFlux.mergeSequential[Int](Seq(SFlux(1, 2, 3), SFlux(2, 3, 4)), delayError = true, 2))
          .expectNext(1, 2, 3, 2, 3, 4)
          .verifyComplete()
      }
      "with iterable of publisher should merge the underlying publisher in sequence of the publisher" in {
        StepVerifier.create(SFlux.mergeSequentialIterable[Int](Iterable(SFlux(1, 2, 3), SFlux(2, 3, 4))))
          .expectNext(1, 2, 3, 2, 3, 4)
          .verifyComplete()
      }
      "with iterable of publisher, maxConcurrency and prefetch should merge the underlying publisher in sequence of the publisher" in {
        StepVerifier.create(SFlux.mergeSequentialIterable[Int](Iterable(SFlux(1, 2, 3), SFlux(2, 3, 4)), maxConcurrency = 8, prefetch = 2))
          .expectNext(1, 2, 3, 2, 3, 4)
          .verifyComplete()
      }
      "with iterable of publisher, delayError, maxConcurrency and prefetch should merge the underlying publisher in sequence of the publisher" in {
        val flux = SFlux.mergeSequentialIterable[Int](Iterable(SFlux(1, 2, 3), SFlux(2, 3, 4)), delayError = true, 8, 2)
        StepVerifier.create(flux)
          .expectNext(1, 2, 3, 2, 3, 4)
          .verifyComplete()
      }
    }

    ".never should never emit any signal" in {
      StepVerifier.create(SFlux.never())
        .expectSubscription()
        .expectNoEvent(Duration(1, "second"))
    }

    ".push should create a flux" in {
      StepVerifier.create(SFlux.push[Int]((emitter: FluxSink[Int]) => {
        emitter.next(1)
        emitter.next(2)
        emitter.complete()
      }))
        .expectNext(1, 2)
        .verifyComplete()
    }

    ".raiseError" - {
      "with throwable and whenRequest flag should" - {
        ".error should create Flux that emit error" in {
          StepVerifier.create(SFlux.error(new RuntimeException("runtime error")))
            .expectError(classOf[RuntimeException])
            .verify()
        }
        "emit onError during onSubscribe if the flag is false" in {
          val flag = new AtomicBoolean(false)
          val flux = SFlux.error(new RuntimeException("Error message"), whenRequested = false)
            .doOnRequest(_ => flag.compareAndSet(false, true))
          Try(flux.subscribe(new BaseSubscriber[Long] {
            override def hookOnSubscribe(subscription: Subscription): Unit = {
              ()
            }

            override def hookOnNext(value: Long): Unit = ()
          })) shouldBe a[Failure[_]]
          flag.get() shouldBe false
        }
        "emit onError during onRequest if the flag is true" in {
          val flag = new AtomicBoolean(false)
          val flux = SFlux.error(new RuntimeException(), whenRequested = true)
            .doOnRequest(_ => flag.compareAndSet(false, true))
          Try(flux.subscribe(new BaseSubscriber[Long] {
            override def hookOnSubscribe(subscription: Subscription): Unit = {
              subscription.request(1)
              ()
            }

            override def hookOnNext(value: Long): Unit = ()
          })) shouldBe a[Failure[_]]
          flag.get() shouldBe true
        }
        ".raiseEerror should create Flux that emit error" in {
          StepVerifier.create(SFlux.raiseError(new RuntimeException("runtime error")))
            .expectError(classOf[RuntimeException])
            .verify()
        }
      }
    }

    ".range should emit int within the range" in {
      StepVerifier.create(SFlux.range(10, 5))
        .expectNext(10, 11, 12, 13, 14)
        .verifyComplete()
    }

    ".using" - {
      "without eager flag should produce some data" in {
        val tempFile = Files.createTempFile("fluxtest-", ".tmp")
        tempFile.toFile.deleteOnExit()
        new PrintWriter(tempFile.toFile) {
          write(s"1${sys.props("line.separator")}2")
          flush()
          close()
        }

        StepVerifier.create(
          SFlux.using[String, File](() => tempFile.toFile, (file: File) => SFlux.fromIterable[String](Source.fromFile(file).getLines().toIterable), (file: File) => {
            file.delete()
            ()
          }))
          .expectNext("1", "2")
          .verifyComplete()
      }
      "with eager flag should produce some data" in {
        val tempFile = Files.createTempFile("fluxtest-", ".tmp")
        tempFile.toFile.deleteOnExit()
        new PrintWriter(tempFile.toFile) {
          write(s"1${sys.props("line.separator")}2")
          flush()
          close()
        }
        StepVerifier.create(
          SFlux.using[String, File](() => tempFile.toFile, (file: File) => SFlux.fromIterable[String](Source.fromFile(file).getLines().toIterable), (file: File) => {
            file.delete()
            ()
          }, eager = true))
          .expectNext("1", "2")
          .verifyComplete()
      }
    }

    ".zip" - {
      "with source1, source2 and combinator should combine the data" in {
        val flux = SFlux.zipMap(SFlux.just(1, 2, 3), SFlux.just("one", "two", "three"), (i: Int, str: String) => s"$i-$str")
        StepVerifier.create(flux)
          .expectNext("1-one", "2-two", "3-three")
          .verifyComplete()
      }
      "with source1 and source2 should emit flux with tuple2" in {
        StepVerifier.create(SFlux.zip(SFlux.just(1, 2, 3), SFlux.just("one", "two", "three")))
          .expectNext((1, "one"), (2, "two"), (3, "three"))
          .verifyComplete()
      }
      "with source1, source2, source3 should emit flux with tuple3" in {
        StepVerifier.create(SFlux.zip3(SFlux.just(1, 2, 3), SFlux.just("one", "two", "three"), SFlux.just(1L, 2L, 3L)))
          .expectNext((1, "one", 1L), (2, "two", 2L), (3, "three", 3L))
          .verifyComplete()
      }
      "with source1, source2, source3, source4 should emit flux with tuple4" in {
        StepVerifier.create(SFlux.zip4(SFlux.just(1, 2, 3), SFlux.just("one", "two", "three"), SFlux.just(1L, 2L, 3L), SFlux.just(BigDecimal("1"), BigDecimal("2"), BigDecimal("3"))))
          .expectNext((1, "one", 1L, BigDecimal("1")), (2, "two", 2L, BigDecimal("2")), (3, "three", 3L, BigDecimal("3")))
          .verifyComplete()
      }
      "with source1, source2, source3, source4, source5 should emit flux with tuple5" in {
        StepVerifier.create(SFlux.zip5(SFlux.just(1, 2, 3), SFlux.just("one", "two", "three"), SFlux.just(1L, 2L, 3L), SFlux.just(BigDecimal("1"), BigDecimal("2"), BigDecimal("3")), SFlux.just("a", "i", "u")))
          .expectNext((1, "one", 1L, BigDecimal("1"), "a"), (2, "two", 2L, BigDecimal("2"), "i"), (3, "three", 3L, BigDecimal("3"), "u"))
          .verifyComplete()
      }
      "with source1, source2, source3, source4, source5, source6 should emit flux with tuple6" in {
        StepVerifier.create(SFlux.zip6(SFlux.just(1, 2, 3), SFlux.just("one", "two", "three"), SFlux.just(1L, 2L, 3L), SFlux.just(BigDecimal("1"), BigDecimal("2"), BigDecimal("3")), SFlux.just("a", "i", "u"), SFlux.just("a", "b", "c")))
          .expectNext((1, "one", 1L, BigDecimal("1"), "a", "a"), (2, "two", 2L, BigDecimal("2"), "i", "b"), (3, "three", 3L, BigDecimal("3"), "u", "c"))
          .verifyComplete()
      }
      "with iterable and combinator should emit flux of combined data" in {
        StepVerifier.create(SFlux.zipMapIterable[String](Iterable(SFlux.just(1, 2, 3), SFlux.just("one", "two", "three")), (array: Array[_]) => s"${array(0)}-${array(1)}"))
          .expectNext("1-one", "2-two", "3-three")
          .verifyComplete()
      }
      "with iterable, prefetch and combinator should emit flux of combined data" in {
        StepVerifier.create(SFlux.zipMapIterable[String](Iterable(SFlux.just(1, 2, 3), SFlux.just("one", "two", "three")), (array: Array[_]) => s"${array(0)}-${array(1)}", 2))
          .expectNext("1-one", "2-two", "3-three")
          .verifyComplete()
      }
      "with combinator and varargs publisher should emit flux of combined data" in {
        StepVerifier.create(SFlux.zipMap((array: Array[AnyRef]) => s"${array(0)}-${array(1)}", Seq(SFlux.just(1, 2, 3), SFlux.just(10, 20, 30))))
          .expectNext("1-10", "2-20", "3-30")
          .verifyComplete()
      }
      "with combinator, prefetch and varargs publisher should emit flux of combined data" in {
        StepVerifier.create(SFlux.zipMap((array: Array[AnyRef]) => s"${array(0)}-${array(1)}", Seq(SFlux.just(1, 2, 3), SFlux.just(10, 20, 30)), 2))
          .expectNext("1-10", "2-20", "3-30")
          .verifyComplete()
      }
    }

    ".all should check every single element satisfy the predicate" in {
      StepVerifier.create(SFlux.just(1, 2, 3).all(i => i > 0))
        .expectNext(true)
        .verifyComplete()
    }

    ".any should check that there is at least one element satisfy the predicate" in {
      StepVerifier.create(SFlux.just(1, 2, 3).any(i => i % 2 == 0))
        .expectNext(true)
        .verifyComplete()
    }

    ".as should transform this flux to another publisher" in {
      StepVerifier.create(SFlux.just(1, 2, 3).as((f: SFlux[Int])=>SMono.fromPublisher(f)))
        .expectNext(1)
        .verifyComplete()
    }

    ".blockFirst" - {
      "should block and return the first element" in {
        val element = SFlux.just(1, 2, 3).blockFirst()
        element shouldBe Option(1)
      }
      "with duration should wait up to maximum provided duration" in {
        val element = SFlux.just(1, 2, 3).blockFirst(Duration(10, "seconds"))
        element shouldBe Option(1)
      }
    }

    ".blockLast" - {
      "should block and return the last element" in {
        val element = SFlux.just(1, 2, 3).blockLast()
        element shouldBe Option(3)
      }
      "with duration should wait up to the maximum provided duration to get the last element" in {
        val element = SFlux.just(1, 2, 3).blockLast(10 seconds)
        element shouldBe Option(3)
      }
    }

    ".bracket should always release all resources properly" in {
      import java.io.PrintWriter
      val files = (0 until 1) map(i => {
        val path = Files.createTempFile(s"bracketCase-$i", ".tmp")
        val file = path.toFile
        new PrintWriter(file) { write(s"$i"); close() }
        file
      })
      files.foreach(f => f.exists() shouldBe true)
      val sf = SFlux.fromIterable(files)
        .bracket(_ => SFlux.raiseError(new RuntimeException("Always throw exception")))(file => file.delete())
      StepVerifier.create(sf)
        .expectError(classOf[RuntimeException])
        .verify()
      files.foreach(f => f.exists() shouldBe false)
    }

    ".bracketCase" - {
      "should release all resources properly" in {
        import java.io.PrintWriter
        val files = (0 until 5) map(i => {
          val path = Files.createTempFile(s"bracketCase-$i", ".tmp")
          val file = path.toFile
          new PrintWriter(file) { write(s"$i"); close() }
          file
        })
        files.foreach(f => f.exists() shouldBe true)
        val sf = SFlux.fromIterable(files)
          .bracketCase(f => {
            val br = Source.fromFile(f)
            val line = br.getLines().mkString
            br.close()
            SFlux.just(line)
          })((file, _) => file.delete())
        StepVerifier.create(sf)
          .expectNext("0", "1", "2", "3", "4")
          .verifyComplete()
        files.foreach(f => f.exists() shouldBe false)
      }

      "should handle ExitCase.error" in {
        import java.io.PrintWriter
        val files = (0 until 5) map(i => {
          val path = Files.createTempFile(s"bracketCase-$i", ".tmp")
          val file = path.toFile
          new PrintWriter(file) { write(s"$i"); close() }
          file
        })
        files.foreach(f => f.exists() shouldBe true)
        val sf = SFlux.fromIterable(files)
          .bracketCase(_ => {
            SFlux.raiseError(new RuntimeException("Always throw exception"))
          })((file, exitCase) => {
            exitCase match {
              case Error(_) => ()
              case _ => file.delete()
            }
          })
        StepVerifier.create(sf)
          .expectError(classOf[RuntimeException])
          .verify()
        files.foreach(f => f.exists() shouldBe true)
      }
    }

    ".buffer" - {
      "should buffer all element into a Seq" in {
        StepVerifier.create(SFlux.just(1, 2, 3).buffer())
          .expectNext(Seq(1, 2, 3))
          .verifyComplete()
      }
      "with maxSize should buffer element into a batch of Seqs" in {
        StepVerifier.create(SFlux.just(1, 2, 3).buffer(2))
          .expectNext(Seq(1, 2), Seq(3))
          .verifyComplete()
      }
      "with maxSize and sequence supplier should buffer element into a batch of sequences provided by supplier" in {
        val seqSet = mutable.Set[mutable.ListBuffer[Int]]()
        val flux = SFlux.just(1, 2, 3).buffer(2, () => {
          val seq = mutable.ListBuffer[Int]()
          seqSet += seq
          seq
        })
        StepVerifier.create(flux)
          .expectNextMatches((seq: Seq[Int]) => {
            seq shouldBe Seq(1, 2)
            seqSet should contain(seq)
            true
          })
          .expectNextMatches((seq: Seq[Int]) => {
            seq shouldBe Seq(3)
            seqSet should contain(seq)
            true
          })
          .verifyComplete()
      }
      "with maxSize and skip" - {
        val originalFlux = SFlux.just(1, 2, 3, 4, 5)
        val data = Table(
          ("scenario", "maxSize", "skip", "expectedSequence"),
          ("maxSize < skip", 2, 3, Iterable(Seq(1, 2), Seq(4, 5))),
          ("maxSize > skip", 3, 2, Iterable(Seq(1, 2, 3), Seq(3, 4, 5), Seq(5))),
          ("maxSize = skip", 2, 2, Iterable(Seq(1, 2), Seq(3, 4), Seq(5)))
        )
        forAll(data) { (scenario, maxSize, skip, expectedSequence) => {
          s"when $scenario" in {
            val flux = originalFlux.buffer(maxSize)(skip)
            StepVerifier.create(flux)
              .expectNextSequence(expectedSequence)
              .verifyComplete()
          }
        }
        }
      }
      "with maxSize, skip and buffer supplier" - {
        val data = Table(
          ("scenario", "maxSize", "skip", "expectedSequence"),
          ("maxSize < skip", 1, 2, Iterable(Seq(1), Seq(3), Seq(5))),
          ("maxSize > skip", 3, 2, Iterable(Seq(1, 2, 3), Seq(3, 4, 5), Seq(5))),
          ("maxSize = skip", 2, 2, Iterable(Seq(1, 2), Seq(3, 4), Seq(5)))
        )
        forAll(data) { (scenario, maxSize, skip, expectedSequence) => {
          val iterator = expectedSequence.iterator
          s"when $scenario" in {
            val originalFlux = SFlux.just(1, 2, 3, 4, 5)
            val seqSet = mutable.Set[mutable.ListBuffer[Int]]()
            val flux = originalFlux.buffer(maxSize, () => {
              val seq = mutable.ListBuffer[Int]()
              seqSet += seq
              seq
            })(skip)
            StepVerifier.create(flux)
              .expectNextMatches((seq: Seq[Int]) => {
                seq shouldBe iterator.next()
                true
              })
              .expectNextMatches((seq: Seq[Int]) => {
                seq shouldBe iterator.next()
                true
              })
              .expectNextMatches((seq: Seq[Int]) => {
                seq shouldBe iterator.next()
                true
              })
              .verifyComplete()
            iterator.hasNext shouldBe false
          }
        }
        }
      }

      "with timespan should split values every timespan" in {
        StepVerifier.withVirtualTime(() => SFlux.interval(1 second).take(5).bufferTimeSpan(1500 milliseconds)())
          .thenAwait(5 seconds)
          .expectNext(Seq(0L), Seq(1L), Seq(2L, 3L), Seq(4L))
          .verifyComplete()
      }

      val data = Table(
        ("scenario", "timespan", "timeshift", "expected"),
        ("timeshift > timespan", 1500 milliseconds, 2 seconds, Seq(Seq(0L), Seq(1L, 2L), Seq(3L, 4L))),
        ("timeshift < timespan", 1500 milliseconds, 1 second, Seq(Seq(0L), Seq(0L, 1L), Seq(1L, 2L), Seq(2L, 3L), Seq(3L, 4L), Seq(4L))),
        ("timeshift = timespan", 1500 milliseconds, 1500 milliseconds, Seq(Seq(0L), Seq(1L), Seq(2L, 3L), Seq(4L)))
      )
      "with duration and timeshift duration should split the values every timespan" in {
        forAll(data) { (_, timespan, timeshift, expected) => {
          StepVerifier.withVirtualTime(() => SFlux.interval(1 second).take(5).bufferTimeSpan(timespan)(timeshift))
            .thenAwait(5 seconds)
            .expectNext(expected: _*)
            .verifyComplete()
        }
        }
      }
      "with other publisher should split the incoming value" in {
        StepVerifier.withVirtualTime(() => SFlux.just(1, 2, 3, 4, 5, 6, 7, 8).delayElements(1 second).bufferPublisher(SFlux.interval(3 seconds)))
          .thenAwait(9 seconds)
          .expectNext(Seq(1, 2), Seq(3, 4, 5), Seq(6, 7, 8))
          .verifyComplete()
      }
      "with other publisher and buffer supplier" in {
        val buffer = ListBuffer.empty[ListBuffer[Int]]
        StepVerifier.withVirtualTime(() => SFlux.just(1, 2, 3, 4, 5, 6, 7, 8).delayElements(1 second).bufferPublisher(SFlux.interval(3 seconds), () => {
          val buff = ListBuffer.empty[Int]
          buffer += buff
          buff
        }))
          .thenAwait(9 seconds)
          .expectNext(Seq(1, 2), Seq(3, 4, 5), Seq(6, 7, 8))
          .verifyComplete()
        buffer shouldBe Seq(Seq(1, 2), Seq(3, 4, 5), Seq(6, 7, 8))
      }
    }

    ".bufferTimeout" - {
      "with maxSize and duration should split values every duration or after maximum has been reached" in {
        StepVerifier.withVirtualTime(() => SFlux.interval(1 second).take(5).bufferTimeout(3, 1200 milliseconds))
          .thenAwait(5 seconds)
          .expectNext(Seq(0L, 1), Seq(2L, 3), Seq(4L))
          .verifyComplete()
      }
    }

    ".bufferUntil" - {
      "should buffer until predicate expression returns true" in {
        StepVerifier.withVirtualTime(() => SFlux.interval(1 second).take(5).bufferUntil(l => l % 3 == 0))
          .thenAwait(5 seconds)
          .expectNext(Seq(0L), Seq(1L, 2L, 3L), Seq(4L))
          .verifyComplete()
      }
      "with cutBefore should control if the value that trigger the predicate be included in the previous or after sequence" in {
        StepVerifier.withVirtualTime(() => SFlux.interval(1 second).take(5).bufferUntil(l => l % 3 == 0, cutBefore = true))
          .thenAwait(5 seconds)
          .expectNext(Seq(0L, 1L, 2L), Seq(3L, 4L))
          .verifyComplete()
      }
    }

    ".bufferWhen" - {
      "should buffer with opening and closing publisher" in {
        StepVerifier.withVirtualTime(() => SFlux.just(1, 2, 3, 4, 5, 6, 7, 8, 9).delayElements(1 second)
          .bufferWhen(SFlux.interval(3 seconds), (_: Long) => SFlux.interval(3 seconds)))
          .thenAwait(9 seconds)
          .expectNext(Seq(3, 4, 5), Seq(6, 7, 8), Seq(9))
          .verifyComplete()
      }
      "with buffer supplier should buffer with opening and closing publisher and use the provided supplier" in {
        val buffer = ListBuffer.empty[ListBuffer[Int]]
        StepVerifier.withVirtualTime(() => SFlux.just(1, 2, 3, 4, 5, 6, 7, 8, 9).delayElements(1 second)
          .bufferWhen(SFlux.interval(3 seconds), (_: Long) => SFlux.interval(3 seconds), () => {
            val buff = ListBuffer.empty[Int]
            buffer += buff
            buff
          }))
          .thenAwait(9 seconds)
          .expectNext(Seq(3, 4, 5), Seq(6, 7, 8), Seq(9))
          .verifyComplete()

        buffer shouldBe Seq(Seq(3, 4, 5), Seq(6, 7, 8), Seq(9))
      }
    }

    ".bufferWhile should buffer while the predicate is true" in {
      StepVerifier.withVirtualTime(() => SFlux.interval(1 second).take(10).bufferWhile(l => l % 2 == 0 || l % 3 == 0))
        .thenAwait(10 seconds)
        .expectNext(Seq(0L), Seq(2L, 3L, 4L), Seq(6L), Seq(8L, 9L))
        .verifyComplete()
    }

    ".cache" - {
      "should turn this into a hot source" in {
        val flux = SFlux.just(1, 2, 3).cache()
        StepVerifier.create(flux)
          .expectNext(1, 2, 3)
          .verifyComplete()
        StepVerifier.create(flux)
          .expectNext(1, 2, 3)
          .verifyComplete()
      }
      "with history should just retain up to history" in {
        val flux = SFlux.just(1, 2, 3).cache(2)
        StepVerifier.create(flux)
          .expectNext(1, 2, 3)
          .verifyComplete()
        StepVerifier.create(flux)
          .expectNext(2, 3)
          .verifyComplete()
      }
      "with ttl should retain the cache as long as the provided duration" in {
        try {
          StepVerifier.withVirtualTime(() => SFlux.just(1, 2, 3).delayElements(1 second).cache(ttl = 2 seconds))
            .thenAwait(3 seconds)
            .expectNext(1, 2, 3)
            .verifyComplete()
        } finally {
          VirtualTimeScheduler.reset()
        }

      }
      "with history and ttl should retain the cache up to ttl and max history" in {
        val supplier: () => SFlux[Int] = () => {
          val tested = SFlux.just(1, 2, 3).cache(2, 10 seconds)
          tested.subscribe()
          tested
        }
        StepVerifier.withVirtualTime(supplier)
          .thenAwait(5 seconds)
          .expectNext(2, 3)
          .verifyComplete()
      }
    }

    ".cast should cast the underlying value to a different type" in {
      val number = SFlux.just(BigDecimal("1"), BigDecimal("2"), BigDecimal("3")).cast[ScalaNumber].blockLast()
      number.get shouldBe a[ScalaNumber]
    }

    ".collect with partial function should map and filter the element" in {
      val x = SFlux.just(1, 2 , 3, 4, 5).collect { case i if i % 2 == 1 => i}
      StepVerifier.create(x)
        .expectNext(1, 3, 5)
        .verifyComplete()
    }

    ".collect should collect the value into the supplied container" in {
<<<<<<< HEAD
      StepVerifier.create(SFlux.just(1, 2, 3).collectReduce[ListBuffer[Int]](() => ListBuffer.empty[Int], (buffer, v) => buffer += v))
=======
      StepVerifier.create(SFlux.just(1, 2, 3).collectReduce[ListBuffer[Int]](() => ListBuffer.empty, (buffer, v) => buffer += v))
>>>>>>> 08795511
        .expectNext(ListBuffer(1, 2, 3))
        .verifyComplete()
    }

    ".collectList should collect the value into a sequence" in {
      StepVerifier.create(SFlux.just(1, 2, 3).collectSeq())
        .expectNext(Seq(1, 2, 3))
        .verifyComplete()
    }

    ".collectMap" - {
      "with keyExtractor should collect the value and extract the key to return as Map" in {
        StepVerifier.create(SFlux.just(1, 2, 3).collectMap(i => i + 5))
          .expectNext(Map((6, 1), (7, 2), (8, 3)))
          .verifyComplete()
      }
      "with keyExtractor and valueExtractor should collect the value, extract the key and value from it" in {
        StepVerifier.create(SFlux.just(1, 2, 3).collectMap(i => i + 5, i => i + 6))
          .expectNext(Map((6, 7), (7, 8), (8, 9)))
          .verifyComplete()
      }
      "with keyExtractor, valueExtractor and mapSupplier should collect value, extract the key and value from it and put in the provided map" in {
        val map = mutable.HashMap[Int, Int]()
        StepVerifier.create(SFlux.just(1, 2, 3).collectMap(i => i + 5, i => i + 6, () => map))
          .expectNextMatches((m: Map[Int, Int]) => m == Map((6, 7), (7, 8), (8, 9)) && m == map)
          .verifyComplete()
      }
    }

    ".collectMultimap" - {
      "with keyExtractor should group the value based on the keyExtractor" in {
        StepVerifier.create(SFlux.just(1, 2, 3, 4, 5, 6, 7, 8, 9, 10).collectMultimap(i => i % 3))
          .expectNext(Map((0, Seq(3, 6, 9)), (1, Seq(1, 4, 7, 10)), (2, Seq(2, 5, 8))))
          .verifyComplete()
      }
      "with keyExtractor and valueExtractor should collect the value, extract the key and value from it" in {
        StepVerifier.create(SFlux.just(1, 2, 3, 4, 5, 6, 7, 8, 9, 10).collectMultimap(i => i % 3, i => i + 6))
          .expectNext(Map((0, Seq(9, 12, 15)), (1, Seq(7, 10, 13, 16)), (2, Seq(8, 11, 14))))
          .verifyComplete()
      }
      "with keyExtractor, valueExtractor and map supplier should collect the value, extract the key and value from it and put in the provided map" in {
        val map = mutable.HashMap[Int, util.Collection[Int]]()
        StepVerifier.create(SFlux.just(1, 2, 3, 4, 5, 6, 7, 8, 9, 10).collectMultimap(i => i % 3, i => i + 6, () => map))
          .expectNextMatches((m: Map[Int, Traversable[Int]]) => {
            m shouldBe map.mapValues(vs => vs.toArray().toSeq).toMap
            m shouldBe Map((0, Seq(9, 12, 15)), (1, Seq(7, 10, 13, 16)), (2, Seq(8, 11, 14)))
            true
          })
          .verifyComplete()
      }
    }

    ".collectSortedSeq" - {
      "should collect and sort the elements" in {
        StepVerifier.create(SFlux.just(5, 2, 3, 1, 4).collectSortedSeq())
          .expectNext(Seq(1, 2, 3, 4, 5))
          .verifyComplete()
      }
      "with ordering should collect and sort the elements based on the provided ordering" in {
        StepVerifier.create(SFlux.just(2, 3, 1, 4, 5).collectSortedSeq(new IntOrdering {
          override def compare(x: Int, y: Int): Int = Ordering.Int.compare(x, y) * -1
        }))
          .expectNext(Seq(5, 4, 3, 2, 1))
          .verifyComplete()
      }
    }

    ".compose should defer transformation of this flux to another publisher" in {
      StepVerifier.create(SFlux.just(1, 2, 3).compose(SMono.fromPublisher))
        .expectNext(1)
        .verifyComplete()
    }
    ".transformDeferred should defer transformation of this flux to another publisher" in {
      StepVerifier.create(SFlux.just(1, 2, 3).transformDeferred(SMono.fromPublisher))
        .expectNext(1)
        .verifyComplete()
    }

    ".concatMap" - {
      "with mapper should map the element sequentially" in {
        StepVerifier.create(SFlux.just(1, 2, 3).concatMap(i => SFlux.just(i * 2, i * 3)))
          .expectNext(2, 3, 4, 6, 6, 9)
          .verifyComplete()
      }
      "with mapper and prefetch should map the element sequentially" in {
        StepVerifier.create(SFlux.just(1, 2, 3).concatMap(i => SFlux.just(i * 2, i * 3), 2))
          .expectNext(2, 3, 4, 6, 6, 9)
          .verifyComplete()
      }
    }

    ".concatMapDelayError" - {
      "with mapper, delayUntilEnd and prefetch" in {
        val flux = SFlux.just(1, 2, 3).concatMapDelayError(i => {
          if (i == 2) SFlux.error[Int](new RuntimeException("runtime ex"))
          else SFlux.just(i * 2, i * 3)
        }, delayUntilEnd = true, 2)
        StepVerifier.create(flux)
          .expectNext(2, 3, 6, 9)
          .expectError(classOf[RuntimeException])
          .verify()
      }
    }

    ".concatMapIterable" - {
      "with mapper should concat and map an iterable" in {
        StepVerifier.create(SFlux.just(1, 2, 3).concatMapIterable(i => Iterable(i * 2, i * 3)))
          .expectNext(2, 3, 4, 6, 6, 9)
          .verifyComplete()
      }
      "with mapper and prefetch should concat and map an iterable" in {
        StepVerifier.create(SFlux.just(1, 2, 3).concatMapIterable(i => Iterable(i * 2, i * 3), 2))
          .expectNext(2, 3, 4, 6, 6, 9)
          .verifyComplete()
      }
    }

    ".concatWith should concatenate with another publisher" in {
      StepVerifier.create(SFlux.just(1, 2, 3).concatWith(SFlux.just(6, 7, 8)))
        .expectNext(1, 2, 3, 6, 7, 8)
        .verifyComplete()
    }

    "++ should concatenate mono with another source" in {
      StepVerifier.create(SFlux.just(1) ++ SFlux.just(2, 3))
        .expectNext(1, 2, 3)
        .verifyComplete()
    }

    ".count should return Mono which emit the number of value in this flux" in {
      StepVerifier.create(SFlux.just(10, 9, 8).count())
        .expectNext(3)
        .verifyComplete()
    }

    ".defaultIfEmpty should use the provided default value if the SFlux is empty" in {
      StepVerifier.create(SFlux.empty[Int].defaultIfEmpty(-1))
        .expectNext(-1)
        .verifyComplete()
    }

    ".delayElement should delay every elements by provided delay in Duration" in {
      try {
        StepVerifier.withVirtualTime(() => SFlux.just(1, 2, 3).delayElements(1 second).elapsed())
          .thenAwait(3 seconds)
          .expectNext((1000L, 1), (1000L, 2), (1000L, 3))
          .verifyComplete()
      } finally {
        VirtualTimeScheduler.reset()
      }
    }

    ".delaySequence" - {
      "should delay the element but not subscription" in {
        StepVerifier.withVirtualTime[(Long, (Long, Int))](() => SFlux.fromPublisher(SFlux.just[Int](1, 2, 3).delayElements(100 milliseconds).elapsed()).delaySequence(1 seconds).elapsed())
          .thenAwait(1300 milliseconds)
          .expectNext((1100L, (100L, 1)), (100L, (100L, 2)), (100L, (100L, 3)))
          .verifyComplete()
      }
      "with scheduler should use the scheduler" in {
        StepVerifier.withVirtualTime[(Long, (Long, Int))](() => SFlux.fromPublisher(SFlux.just[Int](1, 2, 3).delayElements(100 milliseconds).elapsed()).delaySequence(1 seconds, VirtualTimeScheduler.getOrSet()).elapsed())
          .thenAwait(1300 milliseconds)
          .expectNext((1100L, (100L, 1)), (100L, (100L, 2)), (100L, (100L, 3)))
          .verifyComplete()
      }
    }

    ".dematerialize should dematerialize the underlying flux" in {
      StepVerifier.create(SFlux.just(Signal.next(1), Signal.next(2)).dematerialize())
        .expectNext(1, 2)
        .verifyComplete
    }

    ".delaySubscription" - {
      "with delay duration should delay subscription as long as the provided duration" in {
        StepVerifier.withVirtualTime(() => SFlux.just(1, 2, 3).delaySubscription(1 hour))
          .thenAwait(1 hour)
          .expectNext(1, 2, 3)
          .verifyComplete()
      }
      "with another publisher should delay the current subscription until the other publisher completes" in {
        StepVerifier.withVirtualTime(() => SFlux.just(1, 2, 3).delaySubscription(SMono.just("one").delaySubscription(1 hour)))
          .thenAwait(1 hour)
          .expectNext(1, 2, 3)
          .verifyComplete()

      }
    }

    ".distinct" - {
      "should make the flux distinct" in {
        StepVerifier.create(SFlux.just(1, 2, 3, 2, 4, 3, 6).distinct())
          .expectNext(1, 2, 3, 4, 6)
          .verifyComplete()
      }
      "with keySelector should make the flux distinct by using the keySelector" in {
        StepVerifier.create(SFlux.just(1, 2, 3, 4, 5, 6, 7, 8, 9).distinct(i => i % 3))
          .expectNext(1, 2, 3)
          .verifyComplete()
      }
    }

    ".distinctUntilChanged" - {
      "should make the flux always return different subsequent value" in {
        StepVerifier.create(SFlux.just(1, 2, 2, 3, 3, 3, 3, 2, 2, 5).distinctUntilChanged())
          .expectNext(1, 2, 3, 2, 5)
          .verifyComplete()
      }
      "with keySelector should make the flux always return different subsequent value based on keySelector" in {
        StepVerifier.create(SFlux.just(1, 2, 5, 8, 7, 4, 9, 6, 7).distinctUntilChanged(i => i % 3))
          .expectNext(1, 2, 7, 9, 7)
          .verifyComplete()
      }
      "with keySelector and keyComparator" in {
        StepVerifier.create(SFlux.just(1, 2, 5, 8, 7, 4, 9, 6, 7).distinctUntilChanged(i => i % 3, (x: Int, y: Int) => x == y))
          .expectNext(1, 2, 7, 9, 7)
          .verifyComplete()
      }
    }

    ".doAfterTerminate should perform an action after it is terminated" in {
      val flag = new AtomicBoolean(false)
      val flux = SFlux.just(1, 2, 3).doAfterTerminate(() => {
        flag.compareAndSet(false, true)
        ()
      })
      StepVerifier.create(flux)
        .expectNext(1, 2, 3)
        .verifyComplete()
      flag shouldBe Symbol("get")
    }

    ".doOnCancel should perform an action after it is cancelled" in {
      val atomicBoolean = new AtomicBoolean(false)
      val flux = SFlux.just(1, 2, 3).delayElements(1 minute)
        .doOnCancel(() => {
          atomicBoolean.compareAndSet(false, true) shouldBe true
          ()
        })

      val subscriptionReference = new AtomicReference[Subscription]()
      flux.subscribe(new BaseSubscriber[Int] {
        override def hookOnSubscribe(subscription: Subscription): Unit = {
          subscriptionReference.set(subscription)
          subscription.request(3)
        }

        override def hookOnNext(value: Int): Unit = ()
      })
      subscriptionReference.get().cancel()
      atomicBoolean shouldBe Symbol("get")
    }

    ".doOnComplete should perform action after the flux is completed" in {
      val flag = new AtomicBoolean(false)
      val flux = SFlux.just(1, 2, 3).doOnComplete(() => {
        flag.compareAndSet(false, true) shouldBe true
        ()
      })
      StepVerifier.create(flux)
        .expectNext(1, 2, 3)
        .verifyComplete()
      flag shouldBe Symbol("get")
    }

    ".doOnEach should perform an action for every signal" in {
      val buffer = ListBuffer[String]()
      val flux = SFlux.just(1, 2, 3).doOnEach(s => buffer += s"${s.getType.toString}-${s.get()}")
      StepVerifier.create(flux)
        .expectNext(1, 2, 3)
        .verifyComplete()
      buffer shouldBe Seq("onNext-1", "onNext-2", "onNext-3", "onComplete-null")
    }

    ".doOnError" - {
      "with callback function should call the callback function when the flux encounter error" in {
        val atomicBoolean = new AtomicBoolean(false)
        StepVerifier.create(SFlux.error(new RuntimeException())
          .doOnError(_ => atomicBoolean.compareAndSet(false, true) shouldBe true))
          .expectError(classOf[RuntimeException])
          .verify()
      }
      "that check exception type should call the callback function when the flux encounter exception with the provided type" in {
        val atomicBoolean = new AtomicBoolean(false)
        StepVerifier.create(SFlux.error(new RuntimeException())
          .doOnError { case _: RuntimeException => atomicBoolean.compareAndSet(false, true) shouldBe true })
          .expectError(classOf[RuntimeException])
      }
    }

    ".doOnNext should call the callback function when the flux emit data successfully" in {
      val buffer = ListBuffer[Int]()
      StepVerifier.create(SFlux.just(1, 2, 3)
        .doOnNext(t => buffer += t))
        .expectNext(1, 2, 3)
        .verifyComplete()
      buffer shouldBe Seq(1, 2, 3)
    }

    ".doOnRequest should be called upon request" in {
      val atomicLong = new AtomicLong(0)
      val flux = SFlux.just[Long](1L)
        .doOnRequest(l => atomicLong.compareAndSet(0, l))
      flux.subscribe(new BaseSubscriber[Long] {
        override def hookOnSubscribe(subscription: Subscription): Unit = {
          subscription.request(1)
          ()
        }
      })
      atomicLong.get() shouldBe 1
    }

    ".doOnSubscribe should be called upon subscribe" in {
      val atomicBoolean = new AtomicBoolean(false)
      StepVerifier.create(SFlux.just[Long](1L)
        .doOnSubscribe(_ => atomicBoolean.compareAndSet(false, true)))
        .expectNextCount(1)
        .verifyComplete()
      atomicBoolean shouldBe Symbol("get")
    }

    ".doOnTerminate should do something on terminate" in {
      val flag = new AtomicBoolean(false)
      StepVerifier.create(SFlux.just(1, 2, 3).doOnTerminate { () => flag.compareAndSet(false, true) })
        .expectNext(1, 2, 3)
        .expectComplete()
        .verify()
      flag shouldBe Symbol("get")
    }

    ".doFinally should call the callback" in {
      val atomicBoolean = new AtomicBoolean(false)
      StepVerifier.create(SFlux.just(1, 2, 3)
        .doFinally(_ => atomicBoolean.compareAndSet(false, true) shouldBe true))
        .expectNext(1, 2, 3)
        .verifyComplete()
      atomicBoolean shouldBe Symbol("get")
    }

    ".drop should return Flux that drop a number of elements" in {
      StepVerifier.create(SFlux.just(1, 2, 3, 4).drop(2))
        .expectNext(3, 4)
        .verifyComplete()
    }

    ".elapsed" - {
      "should provide the time elapse when this mono emit value" in {
        StepVerifier.withVirtualTime(() => SFlux.just(1, 2, 3).delaySubscription(1 second).delayElements(1 second).elapsed(), 3)
          .thenAwait(4 seconds)
          .expectNextMatches {
            case (time, data) => time >= 1000 && data == 1
          }
          .expectNextMatches {
            case (time, data) => time >= 1000 && data == 2
          }
          .expectNextMatches {
            case (time, data) => time >= 1000 && data == 3
          }
          .verifyComplete()
      }
      "with Scheduler should provide the time elapsed using the provided scheduler when this mono emit value" in {
        val virtualTimeScheduler = VirtualTimeScheduler.getOrSet()
        StepVerifier.withVirtualTime(() => SFlux.just(1, 2, 3)
          .delaySubscription(1 second, virtualTimeScheduler)
          .delayElements(1 second, virtualTimeScheduler)
          .elapsed(virtualTimeScheduler), 3)
          .`then`(() => virtualTimeScheduler.advanceTimeBy(4 seconds))
          .expectNextMatches {
            case (time, data) => time >= 1000 && data == 1
          }
          .expectNextMatches {
            case (time, data) => time >= 1000 && data == 2
          }
          .expectNextMatches {
            case (time, data) => time >= 1000 && data == 3
          }
          .verifyComplete()
      }
    }

    ".elementAt" - {
      "should emit only the element at given index position" in {
        StepVerifier.create(SFlux.just(1, 2, 3).elementAt(2))
          .expectNext(3)
          .verifyComplete()
      }
      "should emit only the element at given index position or default value if the sequence is shorter" in {
        StepVerifier.create(SFlux.just(1, 2, 3, 4).elementAt(10, Option(-1)))
          .expectNext(-1)
          .verifyComplete()
      }
    }

    ".expandDeep" - {
      "should expand the flux" in {
        StepVerifier.create(SFlux.just("a", "b").expandDeep(s => SFlux.just(s"$s$s", s"$s$s$s")).take(5))
          .expectNext("a", "aa", "aaaa", "aaaaaaaa", "aaaaaaaaaaaaaaaa")
          .verifyComplete()
      }
      " with capacity hint should expand the flux" in {
        StepVerifier.create(SFlux.just("a", "b").expandDeep(s => SFlux.just(s"$s$s", s"$s$s$s"), 10).take(5))
          .expectNext("a", "aa", "aaaa", "aaaaaaaa", "aaaaaaaaaaaaaaaa")
          .verifyComplete()
      }
    }

    ".expand" - {
      "should expand the flux" in {
        StepVerifier.create(SFlux.just("a", "b").expand(s => SFlux.just(s"$s$s", s"$s$s$s")).take(10))
          .expectNext("a", "b", "aa", "aaa", "bb", "bbb", "aaaa", "aaaaaa", "aaaaaa", "aaaaaaaaa")
          .verifyComplete()
      }
      " with capacity hint should expand the flux" in {
        StepVerifier.create(SFlux.just("a", "b").expand(s => SFlux.just(s"$s$s", s"$s$s$s"), 5).take(10))
          .expectNext("a", "b", "aa", "aaa", "bb", "bbb", "aaaa", "aaaaaa", "aaaaaa", "aaaaaaaaa")
          .verifyComplete()
      }
    }

    ".filter should evaluate each value against given predicate" in {
      StepVerifier.create(SFlux.just(1, 2, 3).filter(i => i > 1))
        .expectNext(2, 3)
        .verifyComplete()
    }

    ".filterWhen" - {
      "should replay the value of mono if the first item emitted by the test is true" in {
        StepVerifier.create(SFlux.just(10, 20, 30).filterWhen((i: Int) => SMono.just(i % 2 == 0)))
          .expectNext(10, 20, 30)
          .verifyComplete()
      }
      "with bufferSize should replay the value of mono if the first item emitted by the test is true" in {
        StepVerifier.create(SFlux.just(10, 20, 30).filterWhen((i: Int) => SMono.just(i % 2 == 0), 1))
          .expectNext(10, 20, 30)
          .verifyComplete()
      }
    }

    ".flatMap should transform signal emitted by this flux into publishers" in {
      StepVerifier.create(SFlux.just(1, 2, 3).flatMap(_ => SMono.just("next"), _ => SMono.just("error"), () => SMono.just("complete")))
        .expectNext("next", "next", "next", "complete")
        .verifyComplete()
    }

    ".flatMapIterable" - {
      "should transform the items emitted by this flux into iterable" in {
        StepVerifier.create(SFlux.just(1, 2, 3).flatMapIterable(i => Iterable(i * 2, i * 3)))
          .expectNext(2, 3, 4, 6, 6, 9)
          .verifyComplete()
      }
      "with prefetch should transform the items and prefetch" in {
        StepVerifier.create(SFlux.just(1, 2, 3).flatMapIterable(i => Iterable(i * 2, i * 3), 2))
          .expectNext(2, 3, 4, 6, 6, 9)
          .verifyComplete()
      }
    }

    ".flatMapSequential" - {
      "should transform items emitted by this flux into publisher then flatten them, in order" in {
        StepVerifier.create(SFlux.just(1, 2, 3).flatMapSequential(i => SFlux.just(i * 2, i * 3)))
          .expectNext(2, 3, 4, 6, 6, 9)
          .verifyComplete()
      }
      "with maxConcurrency, should do the same as before just with provided maxConcurrency" in {
        StepVerifier.create(SFlux.just(1, 2, 3).flatMapSequential(i => SFlux.just(i * 2, i * 3), 2))
          .expectNext(2, 3, 4, 6, 6, 9)
          .verifyComplete()
      }
      "with maxConcurrency and prefetch, should do the same as before just with provided maxConcurrency and prefetch" in {
        StepVerifier.create(SFlux.just(1, 2, 3).flatMapSequential(i => SFlux.just(i * 2, i * 3), 2, 2))
          .expectNext(2, 3, 4, 6, 6, 9)
          .verifyComplete()
      }
      "with delayError should respect whether error be delayed after current merge backlog" in {
        StepVerifier.create(SFlux.just(1, 2, 3).flatMapSequential(i => {
          if (i == 2) SFlux.error[Int](new RuntimeException("just an error"))
          else SFlux.just(i * 2, i * 3)
        }, 2, 2, delayError = true))
          .expectNext(2, 3, 6, 9)
          .verifyError(classOf[RuntimeException])
      }
    }

    ".flatMap(Function,Int,Int)" - {
      "should transform items emitted by this flux into publishers then flatten them in the order they complete" in {
        StepVerifier.withVirtualTime(() =>
            SFlux.just(2, 3, 1)
                 .flatMap(i => SFlux.just(i * 2, i * 3).delaySequence(5-i seconds)))
          .thenAwait(2 seconds)
          .expectNext(6, 9)
          .thenAwait(1 second)
          .expectNext(4, 6)
          .thenAwait(1 second)
          .expectNext(2, 3)
          .verifyComplete()
      }
      "with limited maxConcurrency, should further delay an element that would have otherwise returned sooner" in {
        StepVerifier.withVirtualTime(() =>
            SFlux.just(2, 1, 3)
                 .flatMap(i => SFlux.just(i * 2, i * 3).delaySequence(5-i seconds), 2))
          .thenAwait(3 seconds)
          .expectNext(4, 6)
          .thenAwait(1 second)
          .expectNext(2, 3)
          .thenAwait(1 second)
          .expectNext(6, 9)
          .verifyComplete()
      }
      "with delayError should respect whether error be delayed after current merge backlog" in {
        StepVerifier.create(SFlux.just(1, 2, 3).flatMap(i => {
          if (i == 2) SFlux.error[Int](new RuntimeException("just an error"))
          else SFlux.just(i * 2, i * 3)
        }, 2, 2, delayError = true))
          .expectNext(2, 3, 6, 9)
          .verifyError(classOf[RuntimeException])
      }
    }

    ".flatten" - {
      "with mapper should map the element sequentially" in {
        StepVerifier.create(SFlux.just(1, 2, 3).map(i => SFlux.just(i * 2, i * 3)).flatten)
          .expectNext(2, 3, 4, 6, 6, 9)
          .verifyComplete()
      }
    }

    ".fold should apply a binary operator to an initial value and all element of the source" in {
      val mono = SFlux.just(1, 2, 3).fold("0")((acc, el) => acc + el)
      StepVerifier.create(mono)
        .expectNext("0123")
        .verifyComplete()
    }

    ".foldWith should apply a binary operator to an initial value computation and all element of the source" in {
      val mono = SFlux.just(1, 2, 3).foldWith("0")((acc, el) => acc + el)
      StepVerifier.create(mono)
        .expectNext("0123")
        .verifyComplete()
    }

    ".groupBy" - {
      "with keyMapper should group the flux by the key mapper" in {
        val oddBuffer = ListBuffer.empty[Int]
        val evenBuffer = ListBuffer.empty[Int]

        StepVerifier.create(SFlux.just(1, 2, 3, 4, 5, 6).groupBy {
          case even: Int if even % 2 == 0 => "even"
          case _: Int => "odd"
        })
          .expectNextMatches((t: SGroupedFlux[String, _ <: Int]) => {
            t.subscribe(x => oddBuffer append x)
            t.key() == "odd"
          })
          .expectNextMatches((t: SGroupedFlux[String, _ <: Int]) => {
            t.subscribe(x => evenBuffer append x)
            t.key() == "even"
          })
          .verifyComplete()

        oddBuffer shouldBe Seq(1, 3, 5)
        evenBuffer shouldBe Seq(2, 4, 6)
      }
      "with keyMapper and prefetch should group the flux by the key mapper and prefetch the elements from the source" in {
        val oddBuffer = ListBuffer.empty[Int]
        val evenBuffer = ListBuffer.empty[Int]

        StepVerifier.create(SFlux.just(1, 2, 3, 4, 5, 6).groupBy({
          case even: Int if even % 2 == 0 => "even"
          case _: Int => "odd"
        }: Int => String, identity, 6))
          .expectNextMatches((t: SGroupedFlux[String, Int]) => {
            t.subscribe(x => oddBuffer append x)
            t.key() == "odd"
          })
          .expectNextMatches((t: SGroupedFlux[String, Int]) => {
            t.subscribe(x => evenBuffer append x)
            t.key() == "even"
          })
          .verifyComplete()

        oddBuffer shouldBe Seq(1, 3, 5)
        evenBuffer shouldBe Seq(2, 4, 6)
      }

      "with keyMapper and valueMapper should group the flux by the key mapper and convert the value by value mapper" in {
        val oddBuffer = ListBuffer.empty[String]
        val evenBuffer = ListBuffer.empty[String]

        StepVerifier.create(SFlux.just(1, 2, 3, 4, 5, 6).groupBy[String, String]({
          case even: Int if even % 2 == 0 => "even"
          case _: Int => "odd"
        }: Int => String, (i => i.toString): Int => String))
          .expectNextMatches((t: SGroupedFlux[String, String]) => {
            t.subscribe(x => oddBuffer append x)
            t.key() == "odd"
          })
          .expectNextMatches((t: SGroupedFlux[String, String]) => {
            t.subscribe(x => evenBuffer append x)
            t.key() == "even"
          })
          .verifyComplete()

        oddBuffer shouldBe Seq("1", "3", "5")
        evenBuffer shouldBe Seq("2", "4", "6")
      }

      "with keyMapper, valueMapper and prefetch should do the above with prefetch" in {
        val oddBuffer = ListBuffer.empty[String]
        val evenBuffer = ListBuffer.empty[String]

        StepVerifier.create(SFlux.just(1, 2, 3, 4, 5, 6).groupBy[String, String]({
          case even: Int if even % 2 == 0 => "even"
          case _: Int => "odd"
        }: Int => String, (i => i.toString): Int => String, 6))
          .expectNextMatches((t: SGroupedFlux[String, String]) => {
            t.subscribe(x => oddBuffer append x)
            t.key() == "odd"
          })
          .expectNextMatches((t: SGroupedFlux[String, String]) => {
            t.subscribe(x => evenBuffer append x)
            t.key() == "even"
          })
          .verifyComplete()

        oddBuffer shouldBe Seq("1", "3", "5")
        evenBuffer shouldBe Seq("2", "4", "6")
      }
    }

    ".handle should handle the values" in {
      val buffer = ListBuffer.empty[Int]
      val flux = SFlux.just(1, 2, 3, 4, 5, 6).handle[ListBuffer[Int]] {
        case (v, sink) =>
          buffer += v
          if (v == 6) {
            sink.next(buffer)
            sink.complete()
          }
      }
      val expected = ListBuffer(1, 2, 3, 4, 5, 6)
      StepVerifier.create(flux)
        .expectNext(expected)
        .verifyComplete()
      buffer shouldBe expected
    }

    ".hasElement should return true if the flux has element matched" in {
      StepVerifier.create(SFlux.just(1, 2, 3, 4, 5).hasElement(4))
        .expectNext(true)
        .verifyComplete()
    }

    ".hasElements should return true if this flux has at least one element" in {
      StepVerifier.create(SFlux.just(1, 2, 3).hasElements)
        .expectNext(true)
        .verifyComplete()
    }

    ".head should return Mono that emit the first value of Flux" in {
      StepVerifier.create(SFlux.just(1, 2, 3).head)
        .expectNext(1)
        .verifyComplete()
    }

    ".ignoreElements should ignore all elements and only reacts on termination" in {
      StepVerifier.create(SFlux.just(1, 2, 3).ignoreElements())
        .verifyComplete()
    }

    ".last" - {
      "should give last element" in {
        StepVerifier.create(SFlux.just(1, 2, 3).last())
          .expectNext(3)
          .verifyComplete()
      }
      "with defaultValue should give the last element or defaultValue if the flux is empty" in {
        StepVerifier.create(SFlux.empty[Int].last(Option(5)))
          .expectNext(5)
          .verifyComplete()
      }
    }

    ".log should call the underlying method" in {
      val jFlux = JFlux.just(1, 2, 3)
      val spiedJFlux = spy(jFlux)
      val sFlux = spiedJFlux.asScala
      StepVerifier.create(sFlux.log("abc"))
        .expectNext(1, 2, 3)
        .verifyComplete()
      spiedJFlux.log("abc") was called
    }

    ".map should map the type of Flux from T to R" in {
      StepVerifier.create(SFlux.just(1, 2, 3).map(_.toString))
        .expectNext("1", "2", "3")
        .expectComplete()
        .verify()
    }

    ".materialize should convert the flux into a flux that emit its signal" in {
      StepVerifier.create(SFlux.just(1, 2, 3).materialize())
        .expectNext(Signal.next(1), Signal.next(2), Signal.next(3), Signal.complete[Int]())
        .verifyComplete()
    }

    ".max" - {
      "of numbers should emit the highest value of ordering" in {
        StepVerifier.create(SFlux.just(4, 3, 6, 5, 8, 7).max)
          .expectNext(Option(8))
          .verifyComplete()
      }
      "of strings should emit the highest value of ordering" in {
        StepVerifier.create(SFlux.just("d", "c", "g", "j", "i").max)
          .expectNext(Option("j"))
          .verifyComplete()
      }
    }

    ".mergeWith should merge with the provided publisher so they may interleave" in {
      StepVerifier.withVirtualTime(() => SFlux.just(1, 3, 5).delayElements(1 second)
        .mergeWith(SFlux.just(2, 4, 6).delayElements(1 second).delaySubscription(500 milliseconds)))
        .thenAwait(7 seconds)
        .expectNext(1, 2, 3, 4, 5, 6)
        .verifyComplete()
    }

    ".metrics should enable Micrometer metrics" in {
      val registry = new SimpleMeterRegistry
      Metrics.globalRegistry add registry
      try {
        StepVerifier.create(
          SFlux.just("plain", "awesome")
               .name("SFluxTest")
               .metrics
        ).expectNext("plain", "awesome")
         .verifyComplete()

        registry.find("reactor.onNext.delay")
                .tag("flow","SFluxTest")
                .timer.count shouldEqual 2d
      }
      finally Metrics.globalRegistry remove registry
    }

    ".min" - {
      "of numbers should emit the lowest value of ordering" in {
        StepVerifier.create(SFlux.just(4, 3, 6, 5, 8).min)
          .expectNext(Option(3))
          .verifyComplete()
      }
      "of strings should emit the lowest value of ordering" in {
        StepVerifier.create(SFlux.just("d", "c", "g", "j").min)
          .expectNext(Option("c"))
          .verifyComplete()
      }
    }

    ".name should call the underlying Flux.name method" in {
      val name = "one two three four"
      val flux = SFlux.just(1, 2, 3, 4).name(name)
      val scannable: Scannable = Scannable.from(Option(flux))
      scannable.name shouldBe name
    }

    ".next should emit only the first item" in {
      StepVerifier.create(SFlux.just(1, 2, 3).next())
        .expectNext(1)
        .verifyComplete()
    }

    ".nonEmpty should return true if this flux has at least one element" in {
      StepVerifier.create(SFlux.just(1, 2, 3).nonEmpty)
        .expectNext(true)
        .verifyComplete()
    }

    ".ofType should filter the value emitted by this flux according to the class" in {
      StepVerifier.create(SFlux.just(1, "2", "3", 4).ofType[String])
        .expectNext("2", "3")
        .verifyComplete()
    }

    ".onBackpressureBuffer" - {
      "should call the underlying method" in {
        val jFlux = spy(JFlux.just(1, 2, 3))
        val flux = SFlux.fromPublisher(jFlux)
        flux.onBackpressureBuffer()
        jFlux.onBackpressureBuffer() was called
      }
      "with maxSize should call the underlying method" in {
        val jFlux = spy(JFlux.just(1, 2, 3))
        val flux = SFlux.fromPublisher(jFlux)
        flux.onBackpressureBuffer(5)
        jFlux.onBackpressureBuffer(5) was called
      }
      "with maxSize and onOverflow handler" in {
        val jFlux = spy(JFlux.just(1, 2, 3))
        val flux = SFlux.fromPublisher(jFlux)
        flux.onBackpressureBuffer(5, _ => ())
        jFlux.onBackpressureBuffer(eqTo(5), any[Consumer[Int]]) was called
      }
      "with maxSize and overflow strategy" in {
        val jFlux = spy(JFlux.just(1, 2, 3))
        val flux = SFlux.fromPublisher(jFlux)
        flux.onBackpressureBuffer(5, DROP_LATEST)
        jFlux.onBackpressureBuffer(5, DROP_LATEST) was called
      }
      "with maxSize, overflow handler and overflow strategy" in {
        val jFlux = spy(JFlux.just(1, 2, 3))
        val flux = SFlux.fromPublisher(jFlux)
        flux.onBackpressureBuffer(5, _ => (), DROP_LATEST)
        jFlux.onBackpressureBuffer(eqTo(5), any[Consumer[Int]], eqTo(DROP_LATEST)) was called
      }
    }

    ".onBackpressureDrop" - {
      val jFlux = spy(JFlux.just(1, 2, 3))
      val flux = SFlux.fromPublisher(jFlux)
      "without consumer" in {
        flux.onBackpressureDrop()
        jFlux.onBackpressureDrop() was called
      }
      "with consumer" in {
        flux.onBackpressureDrop(_ => ())
        jFlux.onBackpressureDrop(any[Consumer[Int]]) was called
      }
    }

    ".onBackpressureError" in {
      val jFlux = spy(JFlux.just(1, 2, 3))
      val flux = SFlux.fromPublisher(jFlux)
      flux.onBackpressureError()
      jFlux.onBackpressureError() was called
    }

    ".onBackpressureLatest" in {
      val jFlux = spy(JFlux.just(1, 2, 3))
      val flux = SFlux.fromPublisher(jFlux)
      flux.onBackpressureLatest()
      jFlux.onBackpressureLatest() was called
    }

    ".onErrorMap" - {
      "with mapper should map the error" in {
        StepVerifier.create(SFlux.error[Int](new RuntimeException("runtime exception"))
          .onErrorMap((t: Throwable) => new UnsupportedOperationException(t.getMessage)))
          .expectError(classOf[UnsupportedOperationException])
          .verify()
      }

      "with type and mapper should map the error if the error is of the provided type" in {
        StepVerifier.create(SFlux.error[Int](new RuntimeException("runtime ex"))
          .onErrorMap { throwable: Throwable =>
            throwable match {
              case t: RuntimeException => new UnsupportedOperationException(t.getMessage)
            }
          })
          .expectError(classOf[UnsupportedOperationException])
          .verify()
      }
    }

    ".onErrorRecover" - {
      "should recover with a Flux of element that has been recovered" in {
        val convoy = SFlux.just[Vehicle](Sedan(1), Sedan(2)).concatWith(SFlux.error[Vehicle](new RuntimeException("oops")))
          .onErrorRecover { case _ => Truck(5) }
        StepVerifier.create(convoy)
          .expectNext(Sedan(1), Sedan(2), Truck(5))
          .verifyComplete()
      }
    }

    ".onErrorRecoverWith" - {
      "should recover with a Flux of element that is provided for recovery" in {
        val convoy = SFlux.just[Vehicle](Sedan(1), Sedan(2)).concatWith(SFlux.error[Vehicle](new RuntimeException("oops")))
          .onErrorRecoverWith { case _ => SFlux.just(Truck(5)) }
        StepVerifier.create(convoy)
          .expectNext(Sedan(1), Sedan(2), Truck(5))
          .verifyComplete()
      }
    }

    ".onErrorResume" - {
      "should resume with a fallback publisher when error happen" in {
        StepVerifier.create(SFlux.just(1, 2)
            .concatWith(SMono.error[Int](new RuntimeException("exception")))
            .onErrorResume((_: Throwable) => SFlux.just(10, 20, 30)))
          .expectNext(1, 2, 10, 20, 30)
          .verifyComplete()
      }
    }

    ".onErrorReturn" - {
      "should return the fallback value if error happen" in {
        StepVerifier.create(SFlux.just(1, 2)
            .concatWith(SMono.error[Int](new RuntimeException("exc")))
            .onErrorReturn(10))
          .expectNext(1, 2, 10)
          .verifyComplete()
      }
      "with predicate and fallbackValue should return the fallback value if the predicate is true" in {
        val predicate = (_: Throwable).isInstanceOf[RuntimeException]
        StepVerifier.create(SFlux.just(1, 2)
            .concatWith(SMono.error[Int](new RuntimeException("exc")))
            .onErrorReturn(10, predicate))
          .expectNext(1, 2, 10)
          .verifyComplete()
      }
    }

    ".or should emit from the fastest first sequence" in {
      StepVerifier.create(SFlux.just(10, 20, 30).or(SFlux.just(1, 2, 3).delayElements(1 second)))
        .expectNext(10, 20, 30)
        .verifyComplete()
    }

    ".product should multiply up all values at onComplete it emits the total, given the source that emit numeric values" in {
      StepVerifier.create(SFlux.just(5, 4, 3, 2).product)
        .expectNext(120)
        .verifyComplete()
    }

    ".publish" - {
      "without transformer should produce connectable flux" in {
        val buffer = mutable.ListBuffer.empty[Int]
        val base = SFlux.just(1, 2, 3, 4, 5).delayElements(1 second).publish().autoConnect()
        base.subscribe()
        Thread.sleep(1200)
        base.subscribe(i => buffer += i)
        eventually {
          buffer.size should be > 1
          buffer should not contain 1
        }
      }
    }

    ".publishNext should make this flux a hot mono" in {
      StepVerifier.create(SFlux.just(1, 2, 3).publishNext())
        .expectNext(1)
        .verifyComplete()
    }

    ".reduce" - {
      "should aggregate the values" in {
        StepVerifier.create(SFlux.just(1, 2, 3).reduce(_ + _))
          .expectNext(6)
          .verifyComplete()
      }
      "with initial values" in {
        StepVerifier.create(SFlux.just(1, 2, 3).reduce(1)(_ + _))
          .expectNext(7)
          .verifyComplete()
      }
    }

    ".reduceWith is deprecated and delegate the operation to fold" in {
      val sFlux = SFlux.just(1, 2, 3)
      val spiedSFlux = spy(sFlux)
      StepVerifier.create(spiedSFlux.reduceWith[Int](() => 0, (a, b) => a + b))
        .expectNext(6)
        .verifyComplete()
      spiedSFlux.foldWith(any[() => Int])(any[(() => Int, Int) => () => Int]) was called
    }

    ".repeat" - {
      "with predicate should repeat the subscription if the predicate returns true" in {
        val counter = new AtomicInteger(0)
        StepVerifier.create(SFlux.just(1, 2, 3).repeat(predicate = () => {
          if (counter.getAndIncrement() == 0) true
          else false
        }))
          .expectNext(1, 2, 3, 1, 2, 3)
          .verifyComplete()
      }
      "with numRepeat should repeat as many as the provided parameter" in {
        StepVerifier.create(SFlux.just(1, 2, 3).repeat(3))
          .expectNext(1, 2, 3)
          .expectNext(1, 2, 3)
          .expectNext(1, 2, 3)
          .expectNext(1, 2, 3)
          .verifyComplete()
      }
      "with numRepeat and predicate should repeat as many as provided parameter and as long as the predicate returns true" in {
        val flux = SFlux.just(1, 2, 3).repeat(3, () => true)
        StepVerifier.create(flux)
          .expectNext(1, 2, 3)
          .expectNext(1, 2, 3)
          .expectNext(1, 2, 3)
          .expectNext(1, 2, 3)
          .verifyComplete()
      }
    }

    ".retry" - {
      "with numRetries will retry a number of times according to provided parameter" in {
        StepVerifier.create(SFlux.just(1, 2, 3)
            .concatWith(SMono.error[Int](new RuntimeException("ex")))
            .retry(3))
          .expectNext(1, 2, 3)
          .expectNext(1, 2, 3)
          .expectNext(1, 2, 3)
          .expectNext(1, 2, 3)
          .expectError(classOf[RuntimeException])
          .verify()
      }
      "with predicate will retry until the predicate returns false" in {
        val counter = new AtomicInteger(0)
        StepVerifier.create(SFlux.just(1, 2, 3)
            .concatWith(SMono.error[Int](new RuntimeException("ex")))
            .retry(retryMatcher = (_: Throwable) =>
              if (counter.getAndIncrement() > 0) false
              else true))
          .expectNext(1, 2, 3)
          .expectNext(1, 2, 3)
          .expectError(classOf[RuntimeException])
          .verify()
      }
      "with numRetries and predicate should retry as many as provided numRetries and predicate returns true" in {
        val counter = new AtomicInteger(0)
        val flux = SFlux.just(1, 2, 3)
          .concatWith(SMono.error[Int](new RuntimeException("ex")))
          .retry(3, { _ =>
            if (counter.getAndIncrement() > 5) false
            else true
          })
        StepVerifier.create(flux)
          .expectNext(1, 2, 3)
          .expectNext(1, 2, 3)
          .expectNext(1, 2, 3)
          .expectNext(1, 2, 3)
          .expectError(classOf[RuntimeException])
          .verify()
      }
    }

/*
//this is deprecated, should be removed on 0.7.x
    ".retryWhen should retry the companion publisher produces onNext signal" in {
      val counter = new AtomicInteger(0)
      val flux = SFlux.just(1, 2, 3).concatWith(SMono.raiseError(new RuntimeException("ex"))).retryWhen { _ =>
        if (counter.getAndIncrement() > 0) SMono.raiseError[Int](new RuntimeException("another ex"))
        else SMono.just(1)
      }
      StepVerifier.create(flux)
        .expectNext(1, 2, 3)
        .expectNext(1, 2, 3)
        .verifyComplete()
    }
*/

    ".retryWhen should retry according to the spec" in {
      val counter = new AtomicInteger(0)
      val sFlux = SFlux.just(1, 2, 3)
        .concatWith(SMono.error[Int](new RuntimeException("ex")))
        .retryWhen(SRetry.from(_ => {
          if (counter.getAndIncrement() > 0) SMono.error[Int](new RuntimeException("another ex"))
          else SMono.just(1)
        }))
      StepVerifier.create(sFlux)
        .expectNext(1, 2, 3)
        .expectNext(1, 2, 3)
        .verifyComplete()
    }

    ".sample should emit the last value for given interval" in {
      StepVerifier.withVirtualTime(() => SFlux.just(1, 2, 3, 4, 5, 6).delayElements(1 second).sample(1500 milliseconds))
        .thenAwait(6 seconds)
        .expectNext(1, 2, 4, 5, 6)
        .verifyComplete()
    }

    ".sampleFirst should emit the first value during the timespan" in {
      StepVerifier.withVirtualTime(() => SFlux.just(1, 2, 3, 4, 5).delayElements(1 second).sampleFirst(1500 milliseconds))
        .thenAwait(6 seconds)
        .expectNext(1, 3, 5)
        .verifyComplete()
    }

    ".scan" - {
      "should scan the values of this flux" in {
        StepVerifier.create(SFlux.just(1, 2, 3, 4).scan { (a, b) => a * b })
          .expectNext(1, 2, 6, 24)
          .verifyComplete()
      }
      "with initial value should scan with provided initial value" in {
        val flux = SFlux.just(1, 2, 3, 4).scan("0"){(a, b) => a + b }
        StepVerifier.create(flux)
          .expectNext("0", "01", "012", "0123", "01234")
          .verifyComplete()
      }
      "with initial value computation should scan with provided initial value" in {
        val initials = mutable.Queue("a", "b")
        val flux = SFlux.just(1, 2, 3, 4).scanWith(initials.dequeue()){(a, b) => a + b }
        StepVerifier.create(flux)
          .expectNext("a", "a1", "a12", "a123", "a1234")
          .verifyComplete()
        StepVerifier.create(flux)
          .expectNext("b", "b1", "b12", "b123", "b1234")
          .verifyComplete()
      }
    }

    ".single" - {
      "should return a mono" in {
        StepVerifier.create(SFlux.just(1).single())
          .expectNext(1)
          .verifyComplete()
      }
      "or emit onError with IndexOutOfBoundsException" in {
        StepVerifier.create(SFlux.just(1, 2, 3).single())
          .expectError(classOf[IndexOutOfBoundsException])
          .verify()
      }
      "with default value should return the default value if the flux is empty" in {
        StepVerifier.create(SFlux.empty.single(Option(2)))
          .expectNext(2)
          .verifyComplete()
      }
    }

    ".singleOrEmpty should return mono with single value or empty" in {
      StepVerifier.create(SFlux.just(3).singleOrEmpty())
        .expectNext(3)
        .verifyComplete()
    }

    ".skip" - {
      "with the number to skip should skip some elements" in {
        StepVerifier.create(SFlux.just(1, 2, 3, 4, 5).skip(2))
          .expectNext(3, 4, 5)
          .verifyComplete()
      }
      "with duration should skip all elements within that duration" in {
        StepVerifier.withVirtualTime(() => SFlux.just(1, 2, 3, 4, 5).delayElements(1 second).skip(2 seconds))
          .thenAwait(6 seconds)
          .expectNext(2, 3, 4, 5)
          .verifyComplete()
      }
      "with timer should skip all elements within the millis duration with the provided timer" in {
        StepVerifier.withVirtualTime(() => SFlux.just(1, 2, 3, 4, 5).delayElements(1 second).skip(2 seconds, Schedulers.single()))
          .thenAwait(6 seconds)
          .expectNext(2, 3, 4, 5)
          .verifyComplete()
      }
    }

    ".skipLast should skip the last n elements" in {
      StepVerifier.create(SFlux.just(1, 2, 3, 4, 5).skipLast(2))
        .expectNext(1, 2, 3)
        .verifyComplete()
    }

    ".skipUntil should skip until predicate matches" in {
      StepVerifier.create(SFlux.just(1, 2, 3, 4, 5).skipUntil(t => t == 3))
        .expectNext(3, 4, 5)
        .verifyComplete()
    }

    ".skipWhile should skip while the predicate returns true" in {
      StepVerifier.create(SFlux.just(1, 2, 3, 4, 5).skipWhile(t => t <= 3))
        .expectNext(4, 5)
        .verifyComplete()
    }

    ".sort" - {
      "should sort the elements" in {
        StepVerifier.create(SFlux.just(3, 4, 2, 5, 1, 6).sort())
          .expectNext(1, 2, 3, 4, 5, 6)
          .verifyComplete()
      }
      "with sort function should sort the elements based on the function" in {
        StepVerifier.create(SFlux.just(3, 4, 2, 5, 1, 6).sort(new IntOrdering() {
          override def compare(x: Int, y: Int): Int = super.compare(x, y)
        }.reverse))
          .expectNext(6, 5, 4, 3, 2, 1)
          .verifyComplete()
      }
    }

    ".startWith" - {
      "with iterable should prepend the flux with the provided iterable elements" in {
        StepVerifier.create(SFlux.just(1, 2, 3).startWith(Iterable(10, 20, 30)))
          .expectNext(10, 20, 30, 1, 2, 3)
          .verifyComplete()
      }
      "with varargs should prepend the flux with the provided values" in {
        StepVerifier.create(SFlux.just(1, 2, 3).startWith(10, 20, 30))
          .expectNext(10, 20, 30, 1, 2, 3)
          .verifyComplete()
      }
      "with publisher should prepend the flux with the provided publisher" in {
        StepVerifier.create(SFlux.just(1, 2, 3).startWith(SFlux.just(10, 20, 30)))
          .expectNext(10, 20, 30, 1, 2, 3)
          .verifyComplete()
      }
    }

    ".sum should sum up all values at onComplete it emits the total, given the source that emit numeric values" in {
      StepVerifier.create(SFlux.just(1, 2, 3, 4, 5).sum)
        .expectNext(15)
        .verifyComplete()
    }

    ".switchIfEmpty should switch if the current flux is empty" in {
      StepVerifier.create(SFlux.empty.switchIfEmpty(SFlux.just(10, 20, 30)))
        .expectNext(10, 20, 30)
        .verifyComplete()
    }

    ".switchMap" - {
      "with function should switch to the new publisher" in {
        StepVerifier.create(SFlux.just(1, 2, 3).switchMap(i => SFlux.just(i * 10, i * 20)))
          .expectNext(10, 20, 20, 40, 30, 60)
          .verifyComplete()
      }
      "with function and prefetch should switch to the new publisher" in {
        StepVerifier.create(SFlux.just(1, 2, 3).switchMap(i => SFlux.just(i * 10, i * 20), 2))
          .expectNext(10, 20, 20, 40, 30, 60)
          .verifyComplete()
      }
    }

    ".switchOnNext should switch on the next publisher" in {
      val sFlux = SFlux.switchOnNext(SFlux.just(SFlux.just("A", "B", "C"), SFlux.just("a", "b", "c"), SMono.just("1")))
      StepVerifier.create(sFlux)
        .expectNext("A", "B", "C", "a", "b", "c", "1")
        .verifyComplete()
    }

    ".tag should tag the Flux and accessible from Scannable" in {
      val flux = SFlux.just(1, 2, 3).tag("integer", "one, two, three")
      Scannable.from(Option(flux)).tags shouldBe Stream("integer" -> "one, two, three")
    }

    ".tail should return flux that exclude the head" in {
      StepVerifier.create(SFlux.just(1, 2, 3, 4, 5).tail)
        .expectNext(2, 3, 4, 5)
        .verifyComplete()
    }

    ".take" - {
      "should emit only n values" in {
        StepVerifier.create(SFlux(1, 2, 3, 4, 5, 6, 7, 8, 9, 10).take(3))
          .expectNext(1, 2, 3)
          .verifyComplete()
      }
      "with duration should only emit values during the provided duration" in {
        StepVerifier.withVirtualTime(() => SFlux.just(1, 2, 3, 4, 5).delayElements(1 seconds).take(3500 milliseconds))
          .thenAwait(5 seconds)
          .expectNext(1, 2, 3)
          .verifyComplete()
      }
      "with timespan and timed scheduler should only emit values during the provided timespan with the provided TimedScheduler" in {
        val vts = VirtualTimeScheduler.getOrSet()
        StepVerifier.create(SFlux.just(1, 2, 3, 4, 5)
          .delayElements(1 second, vts)
          .take(3500 milliseconds, vts), 256)
          .`then`(() => vts.advanceTimeBy(5 seconds))
          .expectNext(1, 2, 3)
          .verifyComplete()
      }
    }

    ".takeLast should take the last n values" in {
      StepVerifier.create(SFlux.just(1, 2, 3, 4, 5).takeLast(3))
        .expectNext(3, 4, 5)
        .verifyComplete()
    }

    ".takeUntil should emit the values until the predicate returns true" in {
      StepVerifier.create(SFlux.just(1, 2, 3, 4, 5).takeUntil(t => t >= 4))
        .expectNext(1, 2, 3, 4)
        .verifyComplete()
    }

    ".takeWhile should emit values until the predicate returns false" in {
      StepVerifier.create(SFlux.just(1, 2, 3, 4, 5).takeWhile(t => t < 4))
        .expectNext(1, 2, 3)
        .verifyComplete()
    }

    ".then" - {
      "without parameter should actively ignore the values" in {
        StepVerifier.create(SFlux.just(1, 2, 3, 4, 5).`then`())
          .verifyComplete()
      }
    }

    ".thenEmpty should wait for this to complete and then for the supplied publisher to complete" in {
      StepVerifier.create(SFlux.just(1, 2, 3).thenEmpty(SMono.empty))
        .verifyComplete()
    }

    ".thenMany" - {
      "should emit the sequence of the supplied publisher" in {
        StepVerifier.create(SFlux.just(1, 2, 3).thenMany(SFlux.just("1", "2", "3")))
          .expectNext("1", "2", "3")
          .verifyComplete()
      }
    }

    ".timeout" - {
      "with timeout duration should throw exception if the item is not emitted within the provided duration after previous emited item" in {
        StepVerifier.withVirtualTime(() => SFlux.just(1, 2, 3).delayElements(2 seconds).timeout(1 second))
          .thenAwait(2 seconds)
          .expectError(classOf[TimeoutException])
          .verify()
      }
      "with timeout and optional fallback should fallback if the item is not emitted within the provided duration" in {
        StepVerifier.withVirtualTime(() => SFlux.just(1, 2, 3).delayElements(2 seconds).timeout(1 second, Option(SFlux.just(10, 20, 30))))
          .thenAwait(2 seconds)
          .expectNext(10, 20, 30)
          .verifyComplete()
      }
      "with firstTimeout should throw exception if the first item is not emitted before the given publisher emits" in {
        StepVerifier.withVirtualTime(() => SFlux.just(1, 2, 3).delayElements(2 seconds).timeout(SMono.just(1)))
          .thenAwait(2 seconds)
          .expectError(classOf[TimeoutException])
          .verify()
      }
      "with firstTimeout and next timeout factory should throw exception if any of the item from this flux does not emit before the timeout provided" in {
        StepVerifier.withVirtualTime(() => SFlux.just(1, 2, 3).delayElements(2 seconds).timeout(SMono.just(1).delaySubscription(3 seconds), t => SMono.just(1).delaySubscription(t seconds)))
          .thenAwait(5 seconds)
          .expectNext(1)
          .expectError(classOf[TimeoutException])
          .verify()
      }
      "with firstTimeout, nextTimeoutFactory and fallback should fallback if any of the item is not emitted within the timeout period" in {
        StepVerifier.withVirtualTime(() => SFlux.just(1, 2, 3)
            .delayElements(2 seconds)
            .timeout(SMono.just(1)
              .delaySubscription(3 seconds),
                (t: Int)=> SMono.just(1).delaySubscription(t seconds),
                SFlux.just(10, 20, 30)))
          .thenAwait(5 seconds)
          .expectNext(1, 10, 20, 30)
          .verifyComplete()
      }
    }

    ".toIterable" - {
      "should transform this flux into iterable" in {
        SFlux.just(1, 2, 3).toIterable().toList shouldBe Iterable(1, 2, 3)
      }
      "with batchSize should transform this flux into iterable" in {
        SFlux.just(1, 2, 3).toIterable(1).toList shouldBe Iterable(1, 2, 3)
      }
      "with batchSize and queue supplier should transform this flux into iterable" in {
        val list = SFlux.just(1, 2, 3)
          .toIterable[Int](1, Option(Queues.get(1))).toList
        list shouldBe Iterable(1, 2, 3)
      }
    }

    ".toStream" - {
      "should transform this flux into stream" in {
        SFlux.just(1, 2, 3).toStream() shouldBe Stream(1, 2, 3)
      }
      "with batchSize should transform this flux into stream" in {
        SFlux.just(1, 2, 3).toStream(2) shouldBe Stream(1, 2, 3)
      }
    }

    ".transform should defer transformation of this flux to another publisher" in {
      StepVerifier.create(SFlux.just(1, 2, 3)
          .transform((f: SFlux[Int])=> SMono.fromPublisher(f)))
        .expectNext(1)
        .verifyComplete()
    }

    ".withLatestFrom should combine with the latest of the other publisher" in {
      StepVerifier.withVirtualTime(() => SFlux.just(1, 2, 3, 4).delayElements(1 second).withLatestFrom(SFlux.just("one", "two", "three").delayElements(1500 milliseconds), (i: Int, s: String) => (i, s)))
        .thenAwait(5 seconds)
        .expectNext((2, "one"), (3, "two"), (4, "two"))
        .verifyComplete()
    }

    ".zipWith" - {
      "should zip both publishers" in {
        StepVerifier.create(SFlux.just(1, 2, 3).zipWith(SFlux.just(10, 20, 30)))
          .expectNext((1, 10), (2, 20), (3, 30))
          .verifyComplete()
      }
      "with combinator should zip and apply the combinator" in {
        StepVerifier.create(SFlux.just(1, 2, 3).zipWithCombinator(SFlux.just(10, 20, 30))((i1: Int, i2: Int) => i1 + i2))
          .expectNext(11, 22, 33)
          .verifyComplete()
      }
      "with combinator and prefetch should zip and apply the combinator" in {
        StepVerifier.create(SFlux.just(1, 2, 3).zipWithCombinator(SFlux.just(10, 20, 30), 1)((i1: Int, i2: Int) => i1 + i2))
          .expectNext(11, 22, 33)
          .verifyComplete()
      }
      "with prefetch should zip both publishers" in {
        StepVerifier.create(SFlux.just(1, 2, 3).zipWith(SFlux.just(10, 20, 30), 1))
          .expectNext((1, 10), (2, 20), (3, 30))
          .verifyComplete()
      }
    }

    ".zipWithIterable" - {
      "should zip with the provided iterable" in {
        StepVerifier.create(SFlux.just(1, 2, 3).zipWithIterable(Iterable(10, 20, 30)))
          .expectNext((1, 10), (2, 20), (3, 30))
          .verifyComplete()
      }
      "with zipper should zip and apply the zipper" in {
        StepVerifier.create(SFlux.just(1, 2, 3).zipWithIterable[Int, Int](Iterable(10, 20, 30), (i1: Int, i2: Int) => i1 + i2))
          .expectNext(11, 22, 33)
          .verifyComplete()
      }
    }

    ".zipWithTimeSinceSubscribe should emit tuple2 with the second element as the time taken to emit since subscription in milliseconds" in {
      StepVerifier.withVirtualTime(() => SFlux.just(1, 2, 3).delayElements(1 second).zipWithTimeSinceSubscribe())
        .thenAwait(3 seconds)
        .expectNext((1, 1000L), (2, 2000L), (3, 3000L))
        .verifyComplete()
    }

    ".asJava should convert to java" in {
      SFlux.just(1, 2, 3).asJava() shouldBe a[reactor.core.publisher.Flux[_]]
    }
  }
}<|MERGE_RESOLUTION|>--- conflicted
+++ resolved
@@ -871,11 +871,7 @@
     }
 
     ".collect should collect the value into the supplied container" in {
-<<<<<<< HEAD
-      StepVerifier.create(SFlux.just(1, 2, 3).collectReduce[ListBuffer[Int]](() => ListBuffer.empty[Int], (buffer, v) => buffer += v))
-=======
       StepVerifier.create(SFlux.just(1, 2, 3).collectReduce[ListBuffer[Int]](() => ListBuffer.empty, (buffer, v) => buffer += v))
->>>>>>> 08795511
         .expectNext(ListBuffer(1, 2, 3))
         .verifyComplete()
     }
