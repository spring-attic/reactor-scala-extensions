--- conflicted
+++ resolved
@@ -207,16 +207,10 @@
       }
     }
 
-<<<<<<< HEAD
-    ".name should give name to this sequence" in {
-      val name = "one two three four"
-      val scannable: Scannable = Scannable.from(Option(Mono.just(randomValue).name(name)))
-=======
     ".name should name the sequence" in {
       val name = "mono integer"
       val mono = Mono.just(randomValue).name(name)
       val scannable: Scannable = Scannable.from(Option(mono))
->>>>>>> 5385fbf5
       scannable.name shouldBe name
     }
 
