--- conflicted
+++ resolved
@@ -63,11 +63,6 @@
     */
   def hasError: Boolean = jFluxProcessor.hasError
 
-<<<<<<< HEAD
-  override def inners: Stream[_ <: Scannable] = jFluxProcessor.inners().iterator().asScala.map(js=> js: Scannable).toStream
-
-=======
->>>>>>> 07af35ea
   /**
     * Has this upstream finished or "completed" / "failed" ?
     *
@@ -98,10 +93,10 @@
   /**
     * Create a [[FluxSink]] that safely gates multi-threaded producer
     * [[Subscriber.onNext]].
-    * 
+    *
     * <p> This processor will be subscribed to that [[FluxSink]],
     * and any previous subscribers will be unsubscribed.
-    * 
+    *
     * <p> The returned [[FluxSink]] will not apply any
     * [[FluxSink.OverflowStrategy]] and overflowing [[FluxSink.next]]
     * will behave in two possible ways depending on the Processor:
