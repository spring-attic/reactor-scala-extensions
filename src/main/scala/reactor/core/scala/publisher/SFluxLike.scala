--- conflicted
+++ resolved
@@ -75,8 +75,6 @@
     coreFlux.onErrorResume(f).asScala
   }
 
-<<<<<<< HEAD
-=======
   /**
     * Multiple all element within this [[SFlux]] given the type element is [[Numeric]]
     * @tparam R [[Numeric]]
@@ -84,21 +82,16 @@
     */
   final def product[R >: T](implicit R: Numeric[R]): SMono[R] = {
     import R._
-    foldLeft(one){(acc: R, el: T) => acc * el}
+    fold(one)(_ * _)
   }
 
   final def reduce[A](initial: A)(accumulator: (A, T) => A): SMono[A] = coreFlux.reduce[A](initial, accumulator).asScala
 
->>>>>>> dbab4f2b
   final def skip(skipped: Long): SFlux[T] = coreFlux.skip(skipped).asScala
 
   final def sum[R >: T](implicit R: Numeric[R]): SMono[R] = {
     import R._
-<<<<<<< HEAD
-    fold(R.zero) { (acc: R, el: T) => acc + el }
-=======
-    foldLeft(zero) { (acc: R, el: T) => acc + el }
->>>>>>> dbab4f2b
+    fold(zero)(_ + _ )
   }
 
   /**
