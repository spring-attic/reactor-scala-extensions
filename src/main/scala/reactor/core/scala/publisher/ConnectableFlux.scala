package reactor.core.scala.publisher

import reactor.core.publisher.{ConnectableFlux => JConnectableFlux}
import reactor.core.Disposable
import reactor.core.scheduler.Scheduler

import scala.concurrent.duration.Duration

class ConnectableFlux[T]private (private val jConnectableFlux: JConnectableFlux[T]) extends SFlux[T] {

  /**
    * Connects this [[ConnectableFlux]] to the upstream source when the first [[org.reactivestreams.Subscriber]]
    * subscribes.
    *
    * <p>
    * <img class="marble" src="https://raw.githubusercontent.com/reactor/reactor-core/v3.0.6.RELEASE/src/docs/marble/autoconnect.png" alt="">
    *
    * @return a [[SFlux]] that connects to the upstream source when the first [[org.reactivestreams.Subscriber]] subscribes
    */
  final def autoConnect(): SFlux[T] = SFlux.fromPublisher(jConnectableFlux.autoConnect())

  /**
    * Connects this [[ConnectableFlux]] to the upstream source when the specified amount of
    * [[org.reactivestreams.Subscriber]] subscribes.
    * <p>
    * Subscribing and immediately unsubscribing Subscribers also contribute the the subscription count
    * that triggers the connection.
    *
    * <p>
    * <img class="marble" src="https://raw.githubusercontent.com/reactor/reactor-core/v3.0.6.RELEASE/src/docs/marble/autoconnect.png" alt="">
    *
    * @param minSubscribers the minimum number of subscribers
    * @return a [[SFlux]] that connects to the upstream source when the given amount of Subscribers subscribe
    */
  final def autoConnect(minSubscribers: Int): SFlux[T] = SFlux.fromPublisher(jConnectableFlux.autoConnect(minSubscribers))

  /**
    * Connects this [[ConnectableFlux]] to the upstream source when the specified amount of
    * [[org.reactivestreams.Subscriber]] subscribes and calls the supplied consumer with a runnable that allows disconnecting.
    *
    * @param minSubscribers the minimum number of subscribers
    * @param cancelSupport  the consumer that will receive the [[Disposable]] that allows disconnecting
    *
    *                                                                  <p>
    *                                                                  <img class="marble" src="https://raw.githubusercontent.com/reactor/reactor-core/v3.0.6.RELEASE/src/docs/marble/autoconnect.png" alt="">
    * @return a { @link Flux} that connects to the upstream source when the given amount of subscribers subscribed
    */
  final def autoConnect(minSubscribers: Int, cancelSupport: Disposable => Unit): SFlux[T] = SFlux.fromPublisher(jConnectableFlux.autoConnect(minSubscribers, cancelSupport))

  /**
    * Connect this [[ConnectableFlux]] to its source and return a [[Runnable]] that
    * can be used for disconnecting.
    *
    * @return the [[Disposable]] that allows disconnecting the connection after.
    */
  final def connect(): Disposable = jConnectableFlux.connect()

  /**
    * Connects this [[ConnectableFlux]] to its source and sends a [[Disposable]] to a callback that
    * can be used for disconnecting.
    *
    * <p>The call should be idempotent in respect of connecting the first
    * and subsequent times. In addition the disconnection should be also tied
    * to a particular connection (so two different connection can't disconnect the other).
    *
    * @param cancelSupport the callback is called with a Cancellation instance that can
    *                      be called to disconnect the source, even synchronously.
    */
  final def connect(cancelSupport: Disposable => Unit): Unit = jConnectableFlux.connect(cancelSupport)

  /**
    * Connects to the upstream source when the first [[org.reactivestreams.Subscriber]] subscribes and disconnects
    * when all Subscribers cancelled or the upstream source completed.
    *
    * <p>
    * <img class="marble" src="https://raw.githubusercontent.com/reactor/reactor-core/v3.0.5.RELEASE/src/docs/marble/refCount.png" alt="">
    *
    * @return a reference counting [[SFlux]]
    */
<<<<<<< HEAD
  final def refCount(): SFlux[T] = SFlux.fromPublisher(jConnectableFlux.refCount())
=======
  final def refCount() = SFlux.fromPublisher(jConnectableFlux.refCount())
>>>>>>> 77cbbf49

  /**
    * Connects to the upstream source when the given number of [[org.reactivestreams.Subscriber]] subscribes and disconnects
    * when all Subscribers cancelled or the upstream source completed.
    *
    * <p>
    * <img class="marble" src="https://raw.githubusercontent.com/reactor/reactor-core/v3.0.6.RELEASE/src/docs/marble/refCount.png" alt="">
    *
    * @param minSubscribers the number of subscribers expected to subscribe before connection
<<<<<<< HEAD
    * @return a reference counting [[reactor.core.publisher.Flux]]
    */
  final def refCount(minSubscribers: Int): SFlux[T] = SFlux.fromPublisher(jConnectableFlux.refCount(minSubscribers))
=======
    * @return a reference counting [[SFlux]]
    */
  final def refCount(minSubscribers: Int) = SFlux.fromPublisher(jConnectableFlux.refCount(minSubscribers))
>>>>>>> 77cbbf49

  /**
    * Connects to the upstream source when the given number of [[org.reactivestreams.Subscriber]] subscribes.
    * Disconnection can happen in two scenarios: when the upstream source completes (or errors) then
    * there is an immediate disconnection. However, when all subscribers have cancelled,
    * a <strong>deferred</strong> disconnection is scheduled. If any new subscriber comes
    * in during the `gracePeriod` that follows, the disconnection is cancelled.
    *
    * <p>
    * <img class="marble" src="https://raw.githubusercontent.com/reactor/reactor-core/v3.1.0.RC1/src/docs/marble/refCount.png" alt="">
    *
    * @param minSubscribers the number of subscribers expected to subscribe before connection
    * @param gracePeriod    the [[Duration]] for which to wait for new subscribers before actually
    *                                   disconnecting when all subscribers have cancelled.
    * @return a reference counting [[SFlux]] with a grace period for disconnection
    */
  final def refCount(minSubscribers: Int, gracePeriod: Duration): SFlux[T] = SFlux.fromPublisher(jConnectableFlux.refCount(minSubscribers, gracePeriod))

  /**
    * Connects to the upstream source when the given number of [[org.reactivestreams.Subscriber]] subscribes.
    * Disconnection can happen in two scenarios: when the upstream source completes (or errors) then
    * there is an immediate disconnection. However, when all subscribers have cancelled,
    * a <strong>deferred</strong> disconnection is scheduled. If any new subscriber comes
    * in during the `gracePeriod` that follows, the disconnection is cancelled.
    *
    * <p>
    * <img class="marble" src="https://raw.githubusercontent.com/reactor/reactor-core/v3.1.0.RC1/src/docs/marble/refCount.png" alt="">
    *
    * @param minSubscribers the number of subscribers expected to subscribe before connection
    * @param gracePeriod    the [[Duration]] for which to wait for new subscribers before actually
    *                                   disconnecting when all subscribers have cancelled.
    * @param scheduler the [[Scheduler]] on which to run timeouts
<<<<<<< HEAD
    * @return a reference counting [[SFlux]] with a grace period for disconnection
    */
  final def refCount(minSubscribers: Int, gracePeriod: Duration, scheduler: Scheduler): SFlux[T] = SFlux.fromPublisher(jConnectableFlux.refCount(minSubscribers, gracePeriod, scheduler))

  override private[publisher] def coreFlux = jConnectableFlux
=======
    * @return a reference counting [[reactor.core.publisher.Flux]] with a grace period for disconnection
    */
  final def refCount(minSubscribers: Int, gracePeriod: Duration, scheduler: Scheduler): SFlux[T] = SFlux.fromPublisher(jConnectableFlux.refCount(minSubscribers, gracePeriod, scheduler))

  override private[publisher] def coreFlux: JConnectableFlux[T] = jConnectableFlux
>>>>>>> 77cbbf49
}

object ConnectableFlux {
  def apply[T](jConnectableFlux: JConnectableFlux[T]) = new ConnectableFlux[T](jConnectableFlux)
}<|MERGE_RESOLUTION|>--- conflicted
+++ resolved
@@ -77,11 +77,7 @@
     *
     * @return a reference counting [[SFlux]]
     */
-<<<<<<< HEAD
   final def refCount(): SFlux[T] = SFlux.fromPublisher(jConnectableFlux.refCount())
-=======
-  final def refCount() = SFlux.fromPublisher(jConnectableFlux.refCount())
->>>>>>> 77cbbf49
 
   /**
     * Connects to the upstream source when the given number of [[org.reactivestreams.Subscriber]] subscribes and disconnects
@@ -91,15 +87,9 @@
     * <img class="marble" src="https://raw.githubusercontent.com/reactor/reactor-core/v3.0.6.RELEASE/src/docs/marble/refCount.png" alt="">
     *
     * @param minSubscribers the number of subscribers expected to subscribe before connection
-<<<<<<< HEAD
-    * @return a reference counting [[reactor.core.publisher.Flux]]
+    * @return a reference counting [[SFlux]]
     */
   final def refCount(minSubscribers: Int): SFlux[T] = SFlux.fromPublisher(jConnectableFlux.refCount(minSubscribers))
-=======
-    * @return a reference counting [[SFlux]]
-    */
-  final def refCount(minSubscribers: Int) = SFlux.fromPublisher(jConnectableFlux.refCount(minSubscribers))
->>>>>>> 77cbbf49
 
   /**
     * Connects to the upstream source when the given number of [[org.reactivestreams.Subscriber]] subscribes.
@@ -132,19 +122,11 @@
     * @param gracePeriod    the [[Duration]] for which to wait for new subscribers before actually
     *                                   disconnecting when all subscribers have cancelled.
     * @param scheduler the [[Scheduler]] on which to run timeouts
-<<<<<<< HEAD
     * @return a reference counting [[SFlux]] with a grace period for disconnection
     */
   final def refCount(minSubscribers: Int, gracePeriod: Duration, scheduler: Scheduler): SFlux[T] = SFlux.fromPublisher(jConnectableFlux.refCount(minSubscribers, gracePeriod, scheduler))
 
-  override private[publisher] def coreFlux = jConnectableFlux
-=======
-    * @return a reference counting [[reactor.core.publisher.Flux]] with a grace period for disconnection
-    */
-  final def refCount(minSubscribers: Int, gracePeriod: Duration, scheduler: Scheduler): SFlux[T] = SFlux.fromPublisher(jConnectableFlux.refCount(minSubscribers, gracePeriod, scheduler))
-
   override private[publisher] def coreFlux: JConnectableFlux[T] = jConnectableFlux
->>>>>>> 77cbbf49
 }
 
 object ConnectableFlux {
