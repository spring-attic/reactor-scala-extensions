--- conflicted
+++ resolved
@@ -24,10 +24,6 @@
 import java.util.logging.Level
 
 import org.reactivestreams.{Publisher, Subscriber, Subscription}
-<<<<<<< HEAD
-import reactor.core.{Disposable, Scannable => JScannable}
-=======
->>>>>>> 5385fbf5
 import reactor.core.publisher.{MonoSink, Signal, SignalType, SynchronousSink, Flux => JFlux, Mono => JMono}
 import reactor.core.scala.Scannable
 import reactor.core.scala.publisher.PimpMyPublisher._
@@ -67,16 +63,9 @@
   * @see Flux
   */
 class Mono[T] private(private val jMono: JMono[T])
-<<<<<<< HEAD
-  extends Publisher[T] with MapablePublisher[T] with OnErrorReturn[T] with MonoLike[T] with Filter[T] with Scannable{
-  override def subscribe(s: Subscriber[_ >: T]): Unit = jMono.subscribe(s)
-
-
-=======
   extends Publisher[T] with MapablePublisher[T] with OnErrorReturn[T] with MonoLike[T] with Filter[T] with Scannable {
   override def subscribe(s: Subscriber[_ >: T]): Unit = jMono.subscribe(s)
 
->>>>>>> 5385fbf5
   override def jScannable: JScannable = JScannable.from(jMono)
 
   /**
