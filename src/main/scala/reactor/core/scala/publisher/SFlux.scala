package reactor.core.scala.publisher

import java.lang.{Boolean => JBoolean, Iterable => JIterable, Long => JLong}
import java.util
import java.util.concurrent.Callable
import java.util.function.{BiFunction, Function, Supplier}
import java.util.logging.Level
import java.util.{Comparator, Collection => JCollection, List => JList, Map => JMap}

import org.reactivestreams.{Publisher, Subscriber}
import reactor.core.publisher.FluxSink.OverflowStrategy
import reactor.core.publisher.{BufferOverflowStrategy, FluxSink, Signal, SignalType, SynchronousSink, Flux => JFlux, GroupedFlux => JGroupedFlux}
import reactor.core.scala.Scannable
import reactor.core.scala.publisher.PimpMyPublisher._
import reactor.core.scheduler.{Scheduler, Schedulers}
import reactor.core.{Disposable, Scannable => JScannable}
import reactor.util.Logger
import reactor.util.concurrent.Queues
import reactor.util.concurrent.Queues.{SMALL_BUFFER_SIZE, XS_BUFFER_SIZE}
import reactor.util.function.{Tuple2, Tuple3, Tuple4, Tuple5, Tuple6}

import scala.collection.JavaConverters._
import scala.collection.mutable
import scala.concurrent.duration.Duration
import scala.concurrent.duration.Duration.Infinite
import scala.language.postfixOps
import scala.reflect.ClassTag

trait SFlux[T] extends SFluxLike[T, SFlux] with MapablePublisher[T] with ScalaConverters {
  self =>

  /**
    *
    * Emit a single boolean true if all values of this sequence match
    * the given predicate.
    * <p>
    * The implementation uses short-circuit logic and completes with false if
    * the predicate doesn't match a value.
    *
    * <p>
    * <img class="marble" src="https://raw.githubusercontent.com/reactor/reactor-core/v3.0.5.RELEASE/src/docs/marble/all.png" alt="">
    *
    * @param predicate the predicate to match all emitted items
    * @return a [[SMono]] of all evaluations
    */
  final def all(predicate: T => Boolean): SMono[Boolean] = new ReactiveSMono[Boolean](coreFlux.all(predicate).map((b: JBoolean) => Boolean2boolean(b)))

  /**
    * Emit a single boolean true if any of the values of this [[SFlux]] sequence match
    * the predicate.
    * <p>
    * The implementation uses short-circuit logic and completes with true if
    * the predicate matches a value.
    *
    * <p>
    * <img class="marble" src="https://raw.githubusercontent.com/reactor/reactor-core/v3.0.5.RELEASE/src/docs/marble/any.png" alt="">
    *
    * @param predicate predicate tested upon values
    * @return a new [[SFlux]] with <code>true</code> if any value satisfies a predicate and <code>false</code>
    *         otherwise
    *
    */
  final def any(predicate: T => Boolean): SMono[Boolean] = new ReactiveSMono[Boolean](coreFlux.any(predicate).map((b: JBoolean) => Boolean2boolean(b)))

  /**
    * Immediately apply the given transformation to this [[SFlux]] in order to generate a target type.
    *
    * `flux.as(Mono::from).subscribe()`
    *
    * @param transformer the [[Function1]] to immediately map this [[SFlux]]
    *                    into a target type
    *                    instance.
    * @tparam P the returned type
    * @return a an instance of P
    * @see [[SFlux.compose]] for a bounded conversion to [[Publisher]]
    */
  final def as[P](transformer: SFlux[T] => P): P = {
    coreFlux.as[P](new Function[JFlux[T], P] {
      override def apply(t: JFlux[T]): P = transformer(SFlux.fromPublisher(t))
    })
  }

  final def asJava(): JFlux[T] = coreFlux

  /**
    * Blocks until the upstream signals its first value or completes.
    *
    * @return the [[Some]] value or [[None]]
    */
  final def blockFirst(timeout: Duration = Duration.Inf): Option[T] = timeout match {
    case _: Infinite => Option(coreFlux.blockFirst())
    case t => Option(coreFlux.blockFirst(t))
  }

  /**
    * Blocks until the upstream completes and return the last emitted value.
    *
    * @param timeout max duration timeout to wait for.
    * @return the last [[Some value]] or [[None]]
    */
  final def blockLast(timeout: Duration = Duration.Inf): Option[T] = timeout match {
    case _: Infinite => Option(coreFlux.blockLast())
    case t => Option(coreFlux.blockLast(t))
  }

  /**
    * Collect incoming values into multiple [[mutable.Seq]] that will be pushed into
    * the returned [[SFlux]] when the
    * given max size is reached or onComplete is received. A new container
    * [[mutable.Seq]] will be created every given
    * skip count.
    * <p>
    * When Skip > Max Size : dropping buffers
    * <p>
    * <img class="marble" src="https://raw.githubusercontent.com/reactor/reactor-core/v3.0.5.RELEASE/src/docs/marble/buffersizeskip.png"
    * alt="">
    * <p>
    * When Skip < Max Size : overlapping buffers
    * <p>
    * <img class="marble" src="https://raw.githubusercontent.com/reactor/reactor-core/v3.0.5.RELEASE/src/docs/marble/buffersizeskipover.png"
    * alt="">
    * <p>
    * When Skip == Max Size : exact buffers
    * <p>
    * <img class="marble" src="https://raw.githubusercontent.com/reactor/reactor-core/v3.0.5.RELEASE/src/docs/marble/buffersize.png"
    * alt="">
    *
    * @param skip           the number of items to skip before creating a new bucket
    * @param maxSize        the max collected size
    * @param bufferSupplier the collection to use for each data segment
    * @tparam C the supplied [[mutable.Seq]] type
    * @return a microbatched [[SFlux]] of possibly overlapped or gapped
    *         [[mutable.Seq]]
    */
  final def buffer[C >: mutable.Buffer[T]](maxSize: Int = Int.MaxValue, bufferSupplier: () => C = () => mutable.ListBuffer.empty[T])(implicit skip: Int = maxSize): SFlux[Seq[T]] = {
    new ReactiveSFlux[Seq[T]](coreFlux.buffer(maxSize, skip, new Supplier[JList[T]] {
      override def get(): JList[T] = {
        bufferSupplier().asInstanceOf[mutable.Buffer[T]].asJava
      }
    }).map((l: JList[T]) => l.asScala.toSeq))
  }

  final def bufferTimeSpan(timespan: Duration, timer: Scheduler = Schedulers.parallel())(timeshift: Duration = timespan): SFlux[Seq[T]] =
    new ReactiveSFlux[Seq[T]](coreFlux.buffer(timespan, timeshift, timer).map((l: JList[T]) => l.asScala.toSeq))

  /**
    * Collect incoming values into multiple [[Seq]] delimited by the given [[Publisher]] signals.
    * <p>
    * <img class="marble" src="https://raw.githubusercontent.com/reactor/reactor-core/v3.0.5.RELEASE/src/docs/marble/bufferboundary.png"
    * alt="">
    *
    * @param other          the other [[Publisher]]  to subscribe to for emitting and recycling receiving bucket
    * @param bufferSupplier the collection to use for each data segment
    * @tparam C the supplied [[Seq]] type
    * @return a microbatched [[SFlux]] of [[Seq]] delimited by a [[Publisher]]
    */
  final def bufferPublisher[C >: mutable.Buffer[T]](other: Publisher[_], bufferSupplier: () => C = () => mutable.ListBuffer.empty[T]): SFlux[Seq[T]] =
    new ReactiveSFlux[Seq[T]](coreFlux.buffer(other, new Supplier[JList[T]] {
      override def get(): JList[T] = {
        bufferSupplier().asInstanceOf[mutable.Buffer[T]].asJava
      }
    }).map((l: JList[T]) => l.asScala.toSeq))

  /**
    * Collect incoming values into a [[Seq]] that will be pushed into the returned [[SFlux]] every timespan OR
    * maxSize items.
    * <p>
    * <img class="marble" src="https://raw.githubusercontent.com/reactor/reactor-core/v3.0.5.RELEASE/src/docs/marble/buffertimespansize.png"
    * alt="">
    *
    * @param maxSize        the max collected size
    * @param timespan       the timeout to use to release a buffered list
    * @param bufferSupplier the collection to use for each data segment
    * @tparam C the supplied [[Seq]] type
    * @return a microbatched [[SFlux]] of [[Seq]] delimited by given size or a given period timeout
    */
  final def bufferTimeout[C >: mutable.Buffer[T]](maxSize: Int, timespan: Duration, timer: Scheduler = Schedulers.parallel(), bufferSupplier: () => C = () => mutable.ListBuffer.empty[T]): SFlux[Seq[T]] = {
    new ReactiveSFlux[Seq[T]](coreFlux.bufferTimeout(maxSize, timespan, timer, new Supplier[JList[T]] {
      override def get(): JList[T] = {
        bufferSupplier().asInstanceOf[mutable.Buffer[T]].asJava
      }
    }).map((l: JList[T]) => l.asScala.toSeq))
  }

<<<<<<< HEAD
  final def bufferUntil(predicate: T => Boolean, cutBefore: Boolean = false): SFlux[Seq[T]] = new ReactiveSFlux[Seq[T]](coreFlux.bufferUntil(predicate, cutBefore).map((l: JList[T]) => l.asScala.toSeq))
=======
  /**
    * Collect incoming values into multiple [[Seq]] that will be pushed into
    * the returned [[SFlux]] each time the given predicate returns true. Note that
    * the buffer into which the element that triggers the predicate to return true
    * (and thus closes a buffer) is included depends on the `cutBefore` parameter:
    * set it to true to include the boundary element in the newly opened buffer, false to
    * include it in the closed buffer (as in [[SFlux.bufferUntil]]).
    * <p>
    * <img class="marble" src="https://raw.githubusercontent.com/reactor/reactor-core/v3.0.5.RELEASE/src/docs/marble/buffersize.png"
    * alt="">
    * <p>
    * On completion, if the latest buffer is non-empty and has not been closed it is
    * emitted. However, such a "partial" buffer isn't emitted in case of onError
    * termination.
    *
    * @param predicate a predicate that triggers the next buffer when it becomes true.
    * @param cutBefore set to true to include the triggering element in the new buffer rather than the old.
    * @return a microbatched [[SFlux]] of [[Seq]]
    */
  final def bufferUntil(predicate: T => Boolean, cutBefore: Boolean = false): SFlux[Seq[T]] = new ReactiveSFlux[Seq[T]](coreFlux.bufferUntil(predicate, cutBefore).map((l: JList[T]) => l.asScala))
>>>>>>> 9c2b022d

  /**
    * Collect incoming values into multiple [[Seq]] delimited by the given [[Publisher]] signals. Each [[Seq]]
    * bucket will last until the mapped [[Publisher]] receiving the boundary signal emits, thus releasing the
    * bucket to the returned [[SFlux]].
    * <p>
    * When Open signal is strictly not overlapping Close signal : dropping buffers
    * <p>
    * <img class="marble" src="https://raw.githubusercontent.com/reactor/reactor-core/v3.0.6.RELEASE/src/docs/marble/bufferopenclose.png"
    * alt="">
    * <p>
    * When Open signal is strictly more frequent than Close signal : overlapping buffers
    * <p>
    * <img class="marble" src="https://raw.githubusercontent.com/reactor/reactor-core/v3.0.6.RELEASE/src/docs/marble/bufferopencloseover.png"
    * alt="">
    * <p>
    * When Open signal is exactly coordinated with Close signal : exact buffers
    * <p>
    * <img class="marble" src="https://raw.githubusercontent.com/reactor/reactor-core/v3.0.6.RELEASE/src/docs/marble/bufferboundary.png"
    * alt="">
    *
    * @param bucketOpening  a [[Publisher]] to subscribe to for creating new receiving bucket signals.
    * @param closeSelector  a [[Publisher]] factory provided the opening signal and returning a [[Publisher]] to
    *                       subscribe to for emitting relative bucket.
    * @param bufferSupplier the collection to use for each data segment
    * @tparam U the element type of the bucket-opening sequence
    * @tparam V the element type of the bucket-closing sequence
    * @tparam C the supplied [[Seq]] type
    * @return a microbatched [[SFlux]] of [[Seq]] delimited by an opening [[Publisher]] and a relative
    *         closing [[Publisher]]
    */
  final def bufferWhen[U, V, C >: mutable.Buffer[T]](bucketOpening: Publisher[U], closeSelector: U => Publisher[V], bufferSupplier: () => C = () => mutable.ListBuffer.empty[T]): SFlux[Seq[T]] =
    new ReactiveSFlux[Seq[T]](coreFlux.bufferWhen(bucketOpening, closeSelector, new Supplier[JList[T]] {
      override def get(): JList[T] = {
        bufferSupplier().asInstanceOf[mutable.Buffer[T]].asJava
      }
    }).map((l: JList[T]) => l.asScala.toSeq))

<<<<<<< HEAD
  final def bufferWhile(predicate: T => Boolean): SFlux[Seq[T]] = new ReactiveSFlux[Seq[T]](coreFlux.bufferWhile(predicate).map((l: JList[T]) => l.asScala.toSeq))
=======
  /**
    * Collect incoming values into multiple [[Seq]] that will be pushed into
    * the returned [[SFlux]]. Each buffer continues aggregating values while the
    * given predicate returns true, and a new buffer is created as soon as the
    * predicate returns false... Note that the element that triggers the predicate
    * to return false (and thus closes a buffer) is NOT included in any emitted buffer.
    * <p>
    * <img class="marble" src="https://raw.githubusercontent.com/reactor/reactor-core/v3.0.5.RELEASE/src/docs/marble/buffersize.png"
    * alt="">
    * <p>
    * On completion, if the latest buffer is non-empty and has not been closed it is
    * emitted. However, such a "partial" buffer isn't emitted in case of onError
    * termination.
    *
    * @param predicate a predicate that triggers the next buffer when it becomes false.
    * @return a microbatched [[SFlux]] of [[Seq]]
    */
  final def bufferWhile(predicate: T => Boolean): SFlux[Seq[T]] = new ReactiveSFlux[Seq[T]](coreFlux.bufferWhile(predicate).map((l: JList[T]) => l.asScala))
>>>>>>> 9c2b022d

  /**
    * Turn this [[SFlux]] into a hot source and cache last emitted signals for further
    * [[Subscriber]]. Will retain up to the given history size  with per-item expiry
    * timeout.
    * <p>
    * <p>
    * <img width="500" src="https://raw.githubusercontent.com/reactor/reactor-core/v3.0.5.RELEASE/src/docs/marble/cache.png"
    * alt="">
    *
    * @param history number of events retained in history excluding complete and error
    * @param ttl     Time-to-live for each cached item.
    * @return a replaying [[SFlux]]
    */
  final def cache(history: Int = Int.MaxValue, ttl: Duration = Duration.Inf): SFlux[T] = {
    ttl match {
      case _: Duration.Infinite => new ReactiveSFlux[T](coreFlux.cache(history))
      case _ => new ReactiveSFlux[T](coreFlux.cache(history, ttl))
    }
  }

  /**
    * Prepare this [[SFlux]] so that subscribers will cancel from it on a
    * specified
    * [[Scheduler]].
    *
    * @param scheduler the [[Scheduler]] to signal cancel  on
    * @return a scheduled cancel [[SFlux]]
    */
  //  TODO: how to test this?
  final def cancelOn(scheduler: Scheduler): SFlux[T] = new ReactiveSFlux[T](coreFlux.cancelOn(scheduler))

  /**
    * Cast the current [[SFlux]] produced type into a target produced type.
    *
    * <p>
    * <img class="marble" src="https://raw.githubusercontent.com/reactor/reactor-core/v3.0.5.RELEASE/src/docs/marble/cast.png" alt="">
    *
    * @tparam E the [[SFlux]] output type
    * @return a casted [[SFlux]]
    */
  final def cast[E](implicit classTag: ClassTag[E]): SFlux[E] = new ReactiveSFlux[E](coreFlux.cast(classTag.runtimeClass.asInstanceOf[Class[E]]))

<<<<<<< HEAD
  final def collectSeq(): SMono[Seq[T]] = new ReactiveSMono[Seq[T]](coreFlux.collectList().map((l: JList[T]) => l.asScala.toSeq))
=======
  /**
    * Activate assembly tracing or the lighter assembly marking depending on the
    * <code>forceStackTrace</code> option.
    * <p>
    * By setting the <code>forceStackTrace</code> parameter to `true`, activate assembly
    * tracing for this particular [[SFlux]] and give it a description that
    * will be reflected in the assembly traceback in case of an error upstream of the
    * checkpoint. Note that unlike [[SFlux.checkpoint(Option[String])]], this will incur
    * the cost of an exception stack trace creation. The description could for
    * example be a meaningful name for the assembled flux or a wider correlation ID,
    * since the stack trace will always provide enough information to locate where this
    * Flux was assembled.
    * <p>
    * By setting <code>forceStackTrace</code> to `false`, behaves like
    * [[SFlux.checkpoint(Option[String])]] and is subject to the same caveat in choosing the
    * description.
    * <p>
    * It should be placed towards the end of the reactive chain, as errors
    * triggered downstream of it cannot be observed and augmented with assembly marker.
    *
    * @param description     a description (must be unique enough if forceStackTrace is set
    *                        to false).
    * @param forceStackTrace false to make a light checkpoint without a stacktrace, true
    *                        to use a stack trace.
    * @return the assembly marked [[SFlux]].
    */
  //  TODO: how to test?
  final def checkpoint(description: Option[String] = None, forceStackTrace: Option[Boolean] = None): SFlux[T] = (description, forceStackTrace) match {
    case (None, _) => new ReactiveSFlux[T](coreFlux.checkpoint())
    case (Some(desc), Some(force)) => new ReactiveSFlux[T](coreFlux.checkpoint(desc, force))
    case (Some(desc), _) => new ReactiveSFlux[T](coreFlux.checkpoint(desc, false))
  }

  final def collectSeq(): SMono[Seq[T]] = new ReactiveSMono[Seq[T]](coreFlux.collectList().map((l: JList[T]) => l.asScala))
>>>>>>> 9c2b022d

  final def collectMap[K](keyExtractor: T => K): SMono[Map[K, T]] = collectMap[K, T](keyExtractor, (t: T) => t)

  final def collectMap[K, V](keyExtractor: T => K, valueExtractor: T => V, mapSupplier: () => mutable.Map[K, V] = () => mutable.HashMap.empty[K, V]): SMono[Map[K, V]] =
    new ReactiveSMono[Map[K, V]](coreFlux.collectMap[K, V](keyExtractor, valueExtractor, new Supplier[JMap[K, V]] {
      override def get(): JMap[K, V] = mapSupplier().asJava
    }).map((m: JMap[K, V]) => m.asScala.toMap))

  final def collectMultimap[K](keyExtractor: T => K): SMono[Map[K, Traversable[T]]] = collectMultimap(keyExtractor, (t: T) => t)

  final def collectMultimap[K, V](keyExtractor: T => K, valueExtractor: T => V, mapSupplier: () => mutable.Map[K, util.Collection[V]] = () => mutable.HashMap.empty[K, util.Collection[V]]): SMono[Map[K, Traversable[V]]] =
    new ReactiveSMono[Map[K, Traversable[V]]](coreFlux.collectMultimap[K, V](keyExtractor, valueExtractor,
      new Supplier[util.Map[K, util.Collection[V]]] {
        override def get(): util.Map[K, util.Collection[V]] = {
          mapSupplier().asJava
        }
      }).map((m: JMap[K, JCollection[V]]) => m.asScala.toMap.view.mapValues((vs: JCollection[V]) => vs.asScala.toSeq).toMap))

  final def collectSortedSeq(ordering: Ordering[T] = None.orNull): SMono[Seq[T]] = new ReactiveSMono[Seq[T]](coreFlux.collectSortedList(ordering).map((l: JList[T]) => l.asScala.toSeq))

  @deprecated("will be removed, use transformDeferred() instead", since="reactor-scala-extensions 0.5.0")
  final def compose[V](transformer: SFlux[T] => Publisher[V]): SFlux[V] = new ReactiveSFlux[V](coreFlux.compose[V](transformer))

  final def transformDeferred[V](transformer: SFlux[T] => Publisher[V]): SFlux[V] = new ReactiveSFlux[V](coreFlux.transformDeferred[V](transformer))

  final def concatMapDelayError[V](mapper: T => Publisher[_ <: V], delayUntilEnd: Boolean = false, prefetch: Int = XS_BUFFER_SIZE): SFlux[V] =
    new ReactiveSFlux[V](coreFlux.concatMapDelayError[V](mapper, delayUntilEnd, prefetch))

  final def concatMapIterable[R](mapper: T => Iterable[_ <: R], prefetch: Int = XS_BUFFER_SIZE): SFlux[R] =
    new ReactiveSFlux[R](coreFlux.concatMapIterable(new Function[T, JIterable[R]] {
      override def apply(t: T): JIterable[R] = mapper(t)
    }, prefetch))

  final def concatWith(other: Publisher[_ <: T]): SFlux[T] = SFlux.fromPublisher(coreFlux.concatWith(other))

  private[publisher] def coreFlux: JFlux[T]

  final def count(): SMono[Long] = new ReactiveSMono[Long](coreFlux.count())

  /**
    * Provide a default unique value if this sequence is completed without any data
    * <p>
    * <img class="marble" src="https://raw.githubusercontent.com/reactor/projectreactor.io/master/src/main/static/assets/img/marble/defaultifempty.png" alt="">
    * <p>
    *
    * @param defaultV the alternate value if this sequence is empty
    * @return a new [[SFlux]]
    */
  final def defaultIfEmpty(defaultV: T): SFlux[T] = new ReactiveSFlux[T](coreFlux.defaultIfEmpty(defaultV))

  /**
    * Delay each of this [[SFlux]] elements [[Subscriber.onNext]] signals)
    * by a given <code>duration</code>. Signals are delayed and continue on an user-specified
    * [[Scheduler]], but empty sequences or immediate error signals are not delayed.
    *
    * <p>
    * <img class="marble" src="../../doc-files/marbles/delayElements.svg" alt="">
    *
    * @param delay period to delay each [[Subscriber.onNext]] signal
    * @param timer a time-capable [[Scheduler]] instance to delay each signal on
    * @return a delayed [[SFlux]]
    */
  final def delayElements(delay: Duration, timer: Scheduler = Schedulers.parallel()) = new ReactiveSFlux[T](coreFlux.delayElements(delay, timer))

  final def delaySequence(delay: Duration, timer: Scheduler = Schedulers.parallel()): SFlux[T] = new ReactiveSFlux[T](coreFlux.delaySequence(delay, timer))

  final def delaySubscription(delay: Duration, timer: Scheduler = Schedulers.parallel()): SFlux[T] = new ReactiveSFlux[T](coreFlux.delaySubscription(delay, timer))

  final def delaySubscription[U](subscriptionDelay: Publisher[U]): SFlux[T] = new ReactiveSFlux[T](coreFlux.delaySubscription(subscriptionDelay))

  final def dematerialize[X](): SFlux[X] = new ReactiveSFlux[X](coreFlux.dematerialize[X]())

  final def distinct(): SFlux[T] = distinct(identity)

  final def distinct[V](keySelector: T => V): SFlux[T] = new ReactiveSFlux[T](coreFlux.distinct[V](keySelector))

  final def distinctUntilChanged(): SFlux[T] = distinctUntilChanged(identity)

  final def distinctUntilChanged[V](keySelector: T => V, keyComparator: (V, V) => Boolean = (x: V, y: V) => x == y): SFlux[T] = new ReactiveSFlux[T](coreFlux.distinctUntilChanged[V](keySelector, keyComparator))

  final def doAfterTerminate(afterTerminate: () => Unit): SFlux[T] = new ReactiveSFlux[T](coreFlux.doAfterTerminate(afterTerminate))

  final def doOnCancel(onCancel: () => Unit): SFlux[T] = new ReactiveSFlux[T](coreFlux.doOnCancel(onCancel))

  final def doOnComplete(onComplete: () => Unit): SFlux[T] = new ReactiveSFlux[T](coreFlux.doOnComplete(onComplete))

  final def doOnEach(signalConsumer: Signal[T] => Unit): SFlux[T] = new ReactiveSFlux[T](coreFlux.doOnEach(signalConsumer))

  final def doOnError(onError: Throwable => Unit): SFlux[T] = new ReactiveSFlux[T](coreFlux.doOnError(onError))

  final def doOnNext(onNext: T => Unit): SFlux[T] = new ReactiveSFlux[T](coreFlux.doOnNext(onNext))

  final def doOnRequest(f: Long => Unit): SFlux[T] = new ReactiveSFlux[T](coreFlux.doOnRequest(f))

  final def doOnTerminate(onTerminate: () => Unit): SFlux[T] = new ReactiveSFlux[T](coreFlux.doOnTerminate(onTerminate))

  final def doFinally(onFinally: SignalType => Unit): SFlux[T] = new ReactiveSFlux[T](coreFlux.doFinally(onFinally))

  final def elapsed(scheduler: Scheduler = Schedulers.parallel()): SFlux[(Long, T)] = new ReactiveSFlux[(Long, T)](coreFlux.elapsed(scheduler).map(new Function[Tuple2[JLong, T], (Long, T)] {
    override def apply(t: Tuple2[JLong, T]): (Long, T) = (Long2long(t.getT1), t.getT2)
  }))

  final def elementAt(index: Int, defaultValue: Option[T] = None): SMono[T] = new ReactiveSMono[T](
    defaultValue.map((t: T) => coreFlux.elementAt(index, t))
      .getOrElse(coreFlux.elementAt(index)))

  final def expandDeep(expander: T => Publisher[_ <: T], capacity: Int = SMALL_BUFFER_SIZE): SFlux[T] = SFlux.fromPublisher(coreFlux.expandDeep(expander, capacity))

  final def expand(expander: T => Publisher[_ <: T], capacityHint: Int = SMALL_BUFFER_SIZE): SFlux[T] = SFlux.fromPublisher(coreFlux.expand(expander, capacityHint))

  final def filter(p: T => Boolean): SFlux[T] = SFlux.fromPublisher(coreFlux.filter(p))

  final def filterWhen(asyncPredicate: T => _ <: MapablePublisher[Boolean], bufferSize: Int = SMALL_BUFFER_SIZE): SFlux[T] = {
    val asyncPredicateFunction = new Function[T, Publisher[JBoolean]] {
      override def apply(t: T): Publisher[JBoolean] = asyncPredicate(t).map(Boolean2boolean(_))
    }
    SFlux.fromPublisher(coreFlux.filterWhen(asyncPredicateFunction, bufferSize))
  }

  final def flatMap[R](mapperOnNext: T => Publisher[_ <: R],
                       mapperOnError: Throwable => Publisher[_ <: R],
                       mapperOnComplete: () => Publisher[_ <: R]): SFlux[R] = SFlux.fromPublisher(coreFlux.flatMap[R](mapperOnNext, mapperOnError, mapperOnComplete))

  final def flatMapIterable[R](mapper: T => Iterable[_ <: R], prefetch: Int = SMALL_BUFFER_SIZE): SFlux[R] = SFlux.fromPublisher(coreFlux.flatMapIterable(new Function[T, JIterable[R]] {
    override def apply(t: T): JIterable[R] = mapper(t)
  }, prefetch))

  final def flatMapSequential[R](mapper: T => Publisher[_ <: R], maxConcurrency: Int = SMALL_BUFFER_SIZE, prefetch: Int = XS_BUFFER_SIZE, delayError: Boolean = false): SFlux[R] =
<<<<<<< HEAD
    SFlux.fromPublisher(
    if (!delayError) coreFlux.flatMapSequential[R](mapper, maxConcurrency, prefetch)
    else coreFlux.flatMapSequentialDelayError[R](mapper, maxConcurrency, prefetch)
    )
=======
    if (!delayError) SFlux.fromPublisher(coreFlux.flatMapSequential[R](mapper, maxConcurrency, prefetch))
    else SFlux.fromPublisher(coreFlux.flatMapSequentialDelayError[R](mapper, maxConcurrency, prefetch))

  final def flatMap[R](mapper: T => Publisher[_ <: R], maxConcurrency: Int = SMALL_BUFFER_SIZE, prefetch: Int = XS_BUFFER_SIZE, delayError: Boolean = false): SFlux[R] =
    if (!delayError) SFlux.fromPublisher(coreFlux.flatMap[R](mapper, maxConcurrency, prefetch))
    else SFlux.fromPublisher(coreFlux.flatMapDelayError[R](mapper, maxConcurrency, prefetch))

>>>>>>> 9c2b022d

  final def groupBy[K](keyMapper: T => K): SFlux[GroupedFlux[K, T]] =
    groupBy(keyMapper, identity)

  final def groupBy[K, V](keyMapper: T => K, valueMapper: T => V, prefetch: Int = SMALL_BUFFER_SIZE): SFlux[GroupedFlux[K, V]] = {
    val jFluxOfGroupedFlux: JFlux[JGroupedFlux[K, V]] = coreFlux.groupBy(keyMapper, valueMapper, prefetch)
    new ReactiveSFlux[GroupedFlux[K, V]](jFluxOfGroupedFlux.map((jg: JGroupedFlux[K, V]) => GroupedFlux(jg)))
  }

  final def handle[R](handler: (T, SynchronousSink[R]) => Unit): SFlux[R] = SFlux.fromPublisher(coreFlux.handle[R](handler))

  final def hasElement(value: T): SMono[Boolean] = new ReactiveSMono[JBoolean](coreFlux.hasElement(value)).map(Boolean2boolean)

  final def hasElements: SMono[Boolean] = new ReactiveSMono[JBoolean](coreFlux.hasElements()).map(Boolean2boolean)

  final def ignoreElements(): SMono[T] = SMono.fromPublisher(coreFlux.ignoreElements())

  final def index(): SFlux[(Long, T)] = index[(Long, T)]((x, y) => (x, y))

  final def index[I](indexMapper: (Long, T) => I): SFlux[I] = new ReactiveSFlux[I](coreFlux.index[I](new BiFunction[JLong, T, I] {
    override def apply(t: JLong, u: T) = indexMapper(Long2long(t), u)
  }))

  final def last(defaultValue: Option[T] = None): SMono[T] = new ReactiveSMono[T](
    defaultValue map (coreFlux.last(_)) getOrElse coreFlux.last()
  )

  /**
    * Observe all Reactive Streams signals and use [[Logger]] support to handle trace implementation. Default will
    * use [[Level.INFO]] and java.util.logging. If SLF4J is available, it will be used instead.
    * <p>
    * <img class="marble" src="https://raw.githubusercontent.com/reactor/reactor-core/v3.0.5.RELEASE/src/docs/marble/log.png" alt="">
    * <p>
    * The default log category will be "reactor.*", a generated operator suffix will
    * complete, e.g. "reactor.Flux.Map".
    *
    * @return a new unaltered [[SFlux]]
    */
  final def log(category: String = None.orNull[String]): SFlux[T] = SFlux.fromPublisher(coreFlux.log(category))

  override final def map[V](mapper: T => V): SFlux[V] = SFlux.fromPublisher(coreFlux.map[V](mapper))

  final def materialize(): SFlux[Signal[T]] = SFlux.fromPublisher(coreFlux.materialize())

  final def mergeWith(other: Publisher[_ <: T]): SFlux[T] = SFlux.fromPublisher(coreFlux.mergeWith(other))

  final def name(name: String): SFlux[T] = SFlux.fromPublisher(coreFlux.name(name))

  final def next(): SMono[T] = SMono.fromPublisher(coreFlux.next())

  final def nonEmpty: SMono[Boolean] = hasElements

  final def ofType[U](implicit classTag: ClassTag[U]): SFlux[U] = SFlux.fromPublisher(coreFlux.ofType(classTag.runtimeClass.asInstanceOf[Class[U]]))

  final def onBackpressureBuffer(): SFlux[T] = SFlux.fromPublisher(coreFlux.onBackpressureBuffer())

  final def onBackpressureBuffer(maxSize: Int): SFlux[T] = SFlux.fromPublisher(coreFlux.onBackpressureBuffer(maxSize))

  final def onBackpressureBuffer(maxSize: Int, onOverflow: T => Unit): SFlux[T] = SFlux.fromPublisher(coreFlux.onBackpressureBuffer(maxSize, onOverflow))

  final def onBackpressureBuffer(maxSize: Int, bufferOverflowStrategy: BufferOverflowStrategy): SFlux[T] = SFlux.fromPublisher(coreFlux.onBackpressureBuffer(maxSize, bufferOverflowStrategy))

  final def onBackpressureBuffer(maxSize: Int, onBufferOverflow: T => Unit, bufferOverflowStrategy: BufferOverflowStrategy): SFlux[T] = SFlux.fromPublisher(coreFlux.onBackpressureBuffer(maxSize, onBufferOverflow, bufferOverflowStrategy))

  final def onBackpressureDrop(): SFlux[T] = SFlux.fromPublisher(coreFlux.onBackpressureDrop())

  final def onBackpressureDrop(onDropped: T => Unit): SFlux[T] = SFlux.fromPublisher(coreFlux.onBackpressureDrop(onDropped))

  final def onBackpressureError(): SFlux[T] = SFlux.fromPublisher(coreFlux.onBackpressureError())

  final def onBackpressureLatest(): SFlux[T] = SFlux.fromPublisher(coreFlux.onBackpressureLatest())

  final def onErrorMap(mapper: Throwable => _ <: Throwable): SFlux[T] = SFlux.fromPublisher(coreFlux.onErrorMap(mapper))

  final def onErrorReturn(fallbackValue: T, predicate: Throwable => Boolean = (_: Throwable ) => true): SFlux[T] = SFlux.fromPublisher(coreFlux.onErrorReturn(predicate, fallbackValue))

  final def or(other: Publisher[_ <: T]): SFlux[T] = SFlux.fromPublisher(coreFlux.or(other))

  /**
    * Prepare to consume this [[SFlux]] on number of 'rails' matching number of CPU
    * in round-robin fashion.
    *
    * <p>
    * <img class="marble" src="https://raw.githubusercontent.com/reactor/reactor-core/v3.0.5.RELEASE/src/docs/marble/parallel.png" alt="">
    *
    * @param parallelism the number of parallel rails
    * @param prefetch    the number of values to prefetch from the source
    * @return a new [[SParallelFlux]] instance
    */
  final def parallel(parallelism: Int = Runtime.getRuntime.availableProcessors(), prefetch: Int = Queues.SMALL_BUFFER_SIZE) = SParallelFlux(coreFlux.parallel(parallelism, prefetch))

  final def publishNext(): SMono[T] = SMono.fromPublisher(coreFlux.publishNext())

  final def reduce(aggregator: (T, T) => T): SMono[T] = coreFlux.reduce(aggregator).asScala

  final def reduceWith[A](initial: () => A, accumulator: (A, T) => A): SMono[A] = coreFlux.reduceWith[A](initial, accumulator).asScala

  final def repeat(numRepeat: Long = Long.MaxValue, predicate: () => Boolean = () => true): SFlux[T] = coreFlux.repeat(numRepeat, predicate).asScala

  final def retry(numRetries: Long = Long.MaxValue, retryMatcher: Throwable => Boolean = (_: Throwable) => true): SFlux[T] = coreFlux.retry(numRetries, retryMatcher).asScala

  final def retryWhen(whenFactory: SFlux[Throwable] => Publisher[_]): SFlux[T] = {
    val func = new Function[JFlux[Throwable], Publisher[_]] {
      override def apply(t: JFlux[Throwable]): Publisher[_] = whenFactory(new ReactiveSFlux[Throwable](t))
    }
    coreFlux.retryWhen(func).asScala
  }

  final def sample(timespan: Duration): SFlux[T] = coreFlux.sample(timespan).asScala

  final def sampleFirst(timespan: Duration): SFlux[T] = coreFlux.sampleFirst(timespan).asScala

  final def scan(accumulator: (T, T) => T): SFlux[T] = coreFlux.scan(accumulator).asScala

  final def scan[A](initial: A, accumulator: (A, T) => A): SFlux[A] = coreFlux.scan(initial, accumulator).asScala

  final def scanWith[A](initial: () => A, accumulator: (A, T) => A): SFlux[A] = coreFlux.scanWith(initial, accumulator).asScala

  final def single(defaultValue: Option[T] = None): SMono[T] = {
    (defaultValue map { coreFlux.single(_) } getOrElse {coreFlux.single()}).asScala
  }

  final def singleOrEmpty(): SMono[T] = coreFlux.singleOrEmpty().asScala

  final def skip(timespan: Duration, timer: Scheduler = Schedulers.parallel): SFlux[T] = coreFlux.skip(timespan, timer).asScala

  final def skipLast(n: Int): SFlux[T] = coreFlux.skipLast(n).asScala

  final def skipUntil(untilPredicate: T => Boolean): SFlux[T] = coreFlux.skipUntil(untilPredicate).asScala

  final def skipWhile(skipPredicate: T => Boolean): SFlux[T] = coreFlux.skipWhile(skipPredicate).asScala

  final def sort(): SFlux[T] = coreFlux.sort().asScala

  final def sort(sortFunction: Ordering[T]): SFlux[T] = coreFlux.sort(sortFunction).asScala

  final def startWith(iterable: Iterable[_ <: T]): SFlux[T] = coreFlux.startWith(iterable).asScala

  final def startWith(values: T*): SFlux[T] = coreFlux.startWith(values: _*).asScala

  final def startWith(publisher: Publisher[_ <: T]): SFlux[T] = coreFlux.startWith(publisher).asScala

  override def subscribe(s: Subscriber[_ >: T]): Unit = coreFlux.subscribe(s)

  /**
    * Subscribe a `consumer` to this [[SFlux]] that will consume all the
    * sequence. It will request an unbounded demand.
    * <p>
    * For a passive version that observe and forward incoming data see [[SFlux.doOnNext]].
    * <p>For a version that gives you more control over backpressure and the request, see
    * [[SFlux.subscribe]] with a [[reactor.core.publisher.BaseSubscriber]].
    *
    * <p>
    * <img class="marble" src="https://raw.githubusercontent.com/reactor/reactor-core/v3.0.5.RELEASE/src/docs/marble/subscribe.png" alt="">
    *
    * @param consumer the consumer to invoke on each value
    * @param errorConsumer the consumer to invoke on error signal
    * @param completeConsumer the consumer to invoke on complete signal
    * @return a new [[Disposable]] to dispose the [[org.reactivestreams.Subscription]]
    */
  final def subscribe(consumer: Option[T => Unit] = None,
                      errorConsumer: Option[Throwable => Unit] = None,
                      completeConsumer: Option[Runnable] = None): Disposable = coreFlux.subscribe(consumer.orNull[T => Unit], errorConsumer.orNull[Throwable => Unit], completeConsumer.orNull)

  /**
    * Provide an alternative if this sequence is completed without any data
    * <p>
    * <img class="marble" src="https://raw.githubusercontent.com/reactor/reactor-core/v3.1.3.RELEASE/src/docs/marble/switchifempty.png" alt="">
    * <p>
    *
    * @param alternate the alternate publisher if this sequence is empty
    * @return an alternating [[SFlux]] on source onComplete without elements
    */
  final def switchIfEmpty(alternate: Publisher[_ <: T]): SFlux[T] = coreFlux.switchIfEmpty(alternate).asScala

  final def switchMap[V](fn: T => Publisher[_ <: V], prefetch: Int = XS_BUFFER_SIZE): SFlux[V] = coreFlux.switchMap[V](fn, prefetch).asScala

  final def tag(key: String, value: String): SFlux[T] = coreFlux.tag(key, value).asScala

  final def take(timespan: Duration, timer: Scheduler = Schedulers.parallel): SFlux[T] = coreFlux.take(timespan, timer).asScala

  final def takeLast(n: Int): SFlux[T] = coreFlux.takeLast(n).asScala

  final def takeUntil(predicate: T => Boolean): SFlux[T] = coreFlux.takeUntil(predicate).asScala

  final def takeWhile(continuePredicate: T => Boolean): SFlux[T] = coreFlux.takeWhile(continuePredicate).asScala

  final def `then`(): SMono[Unit] = new ReactiveSMono(coreFlux.`then`()).map(_ => ())

  final def thenEmpty(other: MapablePublisher[Unit]): SMono[Unit] = new ReactiveSMono(
    coreFlux.thenEmpty(publisherUnit2PublisherVoid(other))).map(_ => ())

  final def thenMany[V](other: Publisher[V]): SFlux[V] = coreFlux.thenMany[V](other).asScala

  final def timeout(timeout: Duration): SFlux[T] = coreFlux.timeout(timeout).asScala

  final def timeout(timeout: Duration, fallback: Option[Publisher[_ <: T]]): SFlux[T] = coreFlux.timeout(timeout, fallback.orNull).asScala

  final def timeout[U](firstTimeout: Publisher[U]): SFlux[T] = coreFlux.timeout[U](firstTimeout).asScala

  final def timeout[U, V](firstTimeout: Publisher[U], nextTimeoutFactory: T => Publisher[V]): SFlux[T] = coreFlux.timeout(firstTimeout, nextTimeoutFactory).asScala

  final def timeout[U, V](firstTimeout: Publisher[U], nextTimeoutFactory: T => Publisher[V], fallback: Publisher[_ <: T]): SFlux[T] =
    coreFlux.timeout(firstTimeout, nextTimeoutFactory, fallback).asScala

  final def toIterable(batchSize: Int = SMALL_BUFFER_SIZE, queueProvider: Option[Supplier[util.Queue[T]]] = None): Iterable[T] = coreFlux.toIterable(batchSize, queueProvider.orNull).asScala

  final def toStream(batchSize: Int = SMALL_BUFFER_SIZE): Stream[T] = coreFlux.toStream.iterator().asScala.toStream

  final def transform[V](transformer: SFlux[T] => Publisher[V]): SFlux[V] = coreFlux.transform[V](transformer).asScala

  final def withLatestFrom[U, R](other: Publisher[_ <: U], resultSelector: (T, U) => _ <: R): SFlux[R] = coreFlux.withLatestFrom[U, R](other, resultSelector).asScala

  final def zipWith[T2](source2: Publisher[_ <: T2], prefetch: Int = XS_BUFFER_SIZE): SFlux[(T, T2)] = zipWithCombinator(source2, (t: T, t2: T2) => (t, t2), prefetch)

  final def zipWithCombinator[T2, V](source2: Publisher[_ <: T2], combinator: (T, T2) => V, prefetch: Int = XS_BUFFER_SIZE): SFlux[V] = coreFlux.zipWith[T2, V](source2, prefetch, combinator).asScala

  final def zipWithIterable[T2](iterable: Iterable[_ <: T2]): SFlux[(T, T2)] = zipWithIterable(iterable, (t: T, t2: T2) => (t, t2))

  final def zipWithIterable[T2, V](iterable: Iterable[_ <: T2], zipper: (T, T2) => _ <: V): SFlux[V] = coreFlux.zipWithIterable[T2, V](iterable, zipper).asScala

}

object SFlux {
  def apply[T](source: Publisher[_ <: T]): SFlux[T] = SFlux.fromPublisher[T](source)

  def apply[T](elements: T*): SFlux[T] = SFlux.fromIterable(elements)

  def combineLatest[T1, T2](p1: Publisher[T1], p2: Publisher[T2]): SFlux[(T1, T2)] =
    new ReactiveSFlux[(T1, T2)](JFlux.combineLatest(p1, p2, (t1: T1, t2: T2) => (t1, t2)))

  def combineLatest[T](sources: Publisher[T]*): SFlux[Seq[T]] =
    new ReactiveSFlux[Seq[T]](JFlux.combineLatest[T, Seq[T]]
      (sources, (arr: Array[AnyRef]) => arr.toSeq map (_.asInstanceOf[T])))

  def combineLatestMap[T1, T2, V](p1: Publisher[T1], p2: Publisher[T2], mapper: (T1, T2) => V): SFlux[V] =
    new ReactiveSFlux[V](JFlux.combineLatest(p1, p2, mapper))

  def combineLatestMap[T: ClassTag, V](mapper: Array[T] => V, sources: Publisher[T]*): SFlux[V] = {
    val f = (arr: Array[AnyRef]) => {
      val x: Seq[T] = arr.toSeq map (_.asInstanceOf[T])
      mapper(x.toArray)
    }
    new ReactiveSFlux[V](JFlux.combineLatest(sources, f))
  }

  def concat[T](sources: Publisher[T]*): SFlux[T] = new ReactiveSFlux(JFlux.concat(sources))

  def concatDelayError[T](sources: Publisher[T]*): SFlux[T] = new ReactiveSFlux[T](JFlux.concatDelayError(sources: _*))

  def create[T](emitter: FluxSink[T] => Unit, backPressure: FluxSink.OverflowStrategy = OverflowStrategy.BUFFER): SFlux[T] = new ReactiveSFlux[T](JFlux.create(emitter, backPressure))

  def defer[T](f: => SFlux[T]): SFlux[T] = new ReactiveSFlux[T](JFlux.defer(() => f))

  def empty[T]: SFlux[T] = new ReactiveSFlux(JFlux.empty[T]())

  def firstEmitter[I](sources: Publisher[_ <: I]*): SFlux[I] = new ReactiveSFlux[I](JFlux.first[I](sources: _*))

  def fromArray[T <: AnyRef](array: Array[T]): SFlux[T] = new ReactiveSFlux[T](JFlux.fromArray[T](array))

  def fromIterable[T](iterable: Iterable[T]): SFlux[T] = new ReactiveSFlux[T](JFlux.fromIterable(iterable.asJava))

  def fromPublisher[T](source: Publisher[_ <: T]): SFlux[T] = new ReactiveSFlux[T](JFlux.from(source))

  def fromStream[T](streamSupplier: () => Stream[T]): SFlux[T] = new ReactiveSFlux[T](JFlux.fromStream[T](streamSupplier()))

  def generate[T, S](generator: (S, SynchronousSink[T]) => S,
                     stateSupplier: Option[Callable[S]] = None,
                     stateConsumer: Option[S => Unit] = None): SFlux[T] = new ReactiveSFlux[T](
    JFlux.generate[T, S](stateSupplier.orNull[Callable[S]], generator, stateConsumer.orNull[S => Unit])
  )

  def interval(period: Duration, scheduler: Scheduler = Schedulers.parallel())(implicit delay: Duration = period): SFlux[Long] =
    new ReactiveSFlux[Long](JFlux.interval(delay, period).map((l: JLong) => Long2long(l)))

  def just[T](data: T*): SFlux[T] = apply[T](data: _*)

  /**
    * Merge data from [[Publisher]] sequences contained in an array / vararg
    * into an interleaved merged sequence. Unlike [[SFlux.concat(Publisher) concat]],
    * sources are subscribed to eagerly.
    * <p>
    * <img class="marble" src="https://github.com/reactor/reactor-core/tree/master/reactor-core/src/main/java/reactor/core/publisher/doc-files/marbles//mergeFixedSources.svg" alt="">
    * <p>
    * Note that merge is tailored to work with asynchronous sources or finite sources. When dealing with
    * an infinite source that doesn't already publish on a dedicated Scheduler, you must isolate that source
    * in its own Scheduler, as merge would otherwise attempt to drain it before subscribing to
    * another source.
    *
    * @param sources the array of [[Publisher]] sources to merge
    * @param prefetch the inner source request size
    * @param delayError This parameter will delay any error until after the rest of the merge backlog has been processed.
    * @tparam I The source type of the data sequence
    * @return a fresh Reactive [[SFlux]] publisher ready to be subscribed
    */
  def merge[I](sources: Seq[Publisher[_ <: I]], prefetch: Int = Queues.XS_BUFFER_SIZE, delayError: Boolean = false): ReactiveSFlux[I] = if(delayError) new ReactiveSFlux[I](JFlux.mergeDelayError(prefetch, sources: _*))
  else new ReactiveSFlux[I](JFlux.merge(prefetch, sources: _*))

  /**
    * Merge data from provided [[Publisher]] sequences into an ordered merged sequence,
    * by picking the smallest values from each source (as defined by the provided
    * [[Comparator]]). This is not a [[SFlux.sort(Ordering)]], as it doesn't consider
    * the whole of each sequences.
    * <p>
    * Instead, this operator considers only one value from each source and picks the
    * smallest of all these values, then replenishes the slot for that picked source.
    * <p>
    * <img class="marble" src="https://raw.githubusercontent.com/reactor/reactor-core/master/reactor-core/src/main/java/reactor/core/publisher/doc-files/marbles/mergeOrdered.svg" alt="">
    *
    * @param prefetch   the number of elements to prefetch from each source (avoiding too
    *                   many small requests to the source when picking)
    * @param comparator the [[Comparator]] to use to find the smallest value
    * @param sources [[Publisher]] sources to merge
    * @tparam I the merged type
    * @return a merged [[SFlux]] that , subscribing early but keeping the original ordering
    */
  def mergeOrdered[I <: Comparable[I]](sources: Seq[Publisher[_ <: I]], prefetch: Int = Queues.SMALL_BUFFER_SIZE, comparator: Comparator[I] = Comparator.naturalOrder[I]()) =
    new ReactiveSFlux[I](JFlux.mergeOrdered(prefetch: Int, comparator, sources: _*))

  def mergeSequentialPublisher[T](sources: Publisher[_ <: Publisher[T]], delayError: Boolean = false, maxConcurrency: Int = SMALL_BUFFER_SIZE, prefetch: Int = XS_BUFFER_SIZE): SFlux[T] =
    new ReactiveSFlux[T](
      if (delayError) JFlux.mergeSequentialDelayError[T](sources, maxConcurrency, prefetch)
      else JFlux.mergeSequential[T](sources, maxConcurrency, prefetch)
    )

  def mergeSequential[I](sources: Seq[Publisher[_ <: I]], delayError: Boolean = false, prefetch: Int = XS_BUFFER_SIZE): SFlux[I] =
    new ReactiveSFlux[I](
      if (delayError) JFlux.mergeSequentialDelayError(prefetch, sources: _*)
      else JFlux.mergeSequential(prefetch, sources: _*)
    )

  def mergeSequentialIterable[I](sources: Iterable[Publisher[_ <: I]], delayError: Boolean = false, maxConcurrency: Int = SMALL_BUFFER_SIZE, prefetch: Int = XS_BUFFER_SIZE) =
    new ReactiveSFlux[I](
      if (delayError) JFlux.mergeSequentialDelayError[I](sources, maxConcurrency, prefetch)
      else JFlux.mergeSequential[I](sources, maxConcurrency, prefetch))

  def never[T](): SFlux[T] = new ReactiveSFlux[T](JFlux.never[T]())

  def push[T](emitter: FluxSink[T] => Unit, backPressure: FluxSink.OverflowStrategy = OverflowStrategy.BUFFER): SFlux[T] = new ReactiveSFlux[T](JFlux.push(emitter, backPressure))

  def raiseError[T](e: Throwable, whenRequested: Boolean = false): SFlux[T] = new ReactiveSFlux[T](JFlux.error(e, whenRequested))

  def range(start: Int, count: Int): SFlux[Int] = new ReactiveSFlux[Int](JFlux.range(start, count).map((i: java.lang.Integer) => Integer2int(i)))

  /**
    * Build a [[reactor.core.publisher.FluxProcessor]] whose data are emitted by the most recent emitted [[Publisher]]. The
    * [[SFlux]] will complete once both the publishers source and the last switched to [[Publisher]] have completed.
    * <p>
    * <img class="marble" src="https://raw.githubusercontent.com/reactor/projectreactor.io/master/src/main/static/assets/img/marble/switchonnext.png"
    * alt="">
    *
    * @param mergedPublishers The { @link Publisher} of switching [[Publisher]] to subscribe to.
    * @tparam T the produced type
    * @return a [[reactor.core.publisher.FluxProcessor]] accepting publishers and producing T
    */
  //  TODO: How to test these switchOnNext?
  def switchOnNext[T](mergedPublishers: Publisher[Publisher[_ <: T]]): SFlux[T] = SFlux.fromPublisher(JFlux.switchOnNext[T](mergedPublishers))

  def using[T, D](resourceSupplier: () => D, sourceSupplier: D => Publisher[_ <: T], resourceCleanup: D => Unit, eager: Boolean = false): SFlux[T] =
    new ReactiveSFlux[T](JFlux.using[T, D](resourceSupplier, sourceSupplier, resourceCleanup, eager))

  def zip[T1, T2](source1: Publisher[_ <: T1], source2: Publisher[_ <: T2]): SFlux[(T1, T2)] =
    new ReactiveSFlux[(T1, T2)](JFlux.zip[T1, T2, (T1, T2)](source1, source2, (t1: T1, t2: T2) => (t1, t2)))

  def zip3[T1, T2, T3](source1: Publisher[_ <: T1], source2: Publisher[_ <: T2], source3: Publisher[_ <: T3]): SFlux[(T1, T2, T3)] = {
    new ReactiveSFlux[(T1, T2, T3)](JFlux.zip[T1, T2, T3](source1, source2, source3)
      .map[(T1, T2, T3)]((t: Tuple3[T1, T2, T3]) => tupleThree2ScalaTuple3[T1, T2, T3](t)))
  }

  def zip4[T1, T2, T3, T4](source1: Publisher[_ <: T1], source2: Publisher[_ <: T2], source3: Publisher[_ <: T3], source4: Publisher[_ <: T4]): SFlux[(T1, T2, T3, T4)] =
    new ReactiveSFlux[(T1, T2, T3, T4)](JFlux.zip[T1, T2, T3, T4](source1, source2, source3, source4)
      .map[(T1, T2, T3, T4)]((t: Tuple4[T1, T2, T3, T4]) => tupleFour2ScalaTuple4(t)))

  def zip5[T1, T2, T3, T4, T5](source1: Publisher[_ <: T1], source2: Publisher[_ <: T2], source3: Publisher[_ <: T3], source4: Publisher[_ <: T4], source5: Publisher[_ <: T5]): SFlux[(T1, T2, T3, T4, T5)] =
    new ReactiveSFlux[(T1, T2, T3, T4, T5)](JFlux.zip[T1, T2, T3, T4, T5](source1, source2, source3, source4, source5)
      .map[(T1, T2, T3, T4, T5)]((t: Tuple5[T1, T2, T3, T4, T5]) => tupleFive2ScalaTuple5(t)))

  def zip6[T1, T2, T3, T4, T5, T6](source1: Publisher[_ <: T1], source2: Publisher[_ <: T2], source3: Publisher[_ <: T3], source4: Publisher[_ <: T4], source5: Publisher[_ <: T5], source6: Publisher[_ <: T6]): SFlux[(T1, T2, T3, T4, T5, T6)] =
    new ReactiveSFlux[(T1, T2, T3, T4, T5, T6)](JFlux.zip[T1, T2, T3, T4, T5, T6](source1, source2, source3, source4, source5, source6)
      .map((t: Tuple6[T1, T2, T3, T4, T5, T6]) => tupleSix2ScalaTuple6(t)))

  def zipMap[T1, T2, O](source1: Publisher[_ <: T1], source2: Publisher[_ <: T2], combinator: (T1, T2) => O): SFlux[O] =
    new ReactiveSFlux[O](JFlux.zip[T1, T2, O](source1, source2, combinator))

  def zipMapIterable[O](sources: Iterable[_ <: Publisher[_]], combinator: Array[_] => O, prefetch: Int = SMALL_BUFFER_SIZE): SFlux[O] =
    new ReactiveSFlux[O](JFlux.zip[O](sources, prefetch, combinator))

  def zipMap[I, O](combinator: Array[AnyRef] => O, sources: Seq[Publisher[_ <: I]], prefetch: Int = XS_BUFFER_SIZE): SFlux[O] =
    new ReactiveSFlux[O](JFlux.zip[I, O](combinator, prefetch, sources: _*))
}

private[publisher] class ReactiveSFlux[T](publisher: Publisher[T]) extends SFlux[T] with Scannable {
  override private[publisher] val coreFlux: JFlux[T] = JFlux.from(publisher)

  override val jScannable: JScannable = JScannable.from(coreFlux)
}<|MERGE_RESOLUTION|>--- conflicted
+++ resolved
@@ -182,9 +182,6 @@
     }).map((l: JList[T]) => l.asScala.toSeq))
   }
 
-<<<<<<< HEAD
-  final def bufferUntil(predicate: T => Boolean, cutBefore: Boolean = false): SFlux[Seq[T]] = new ReactiveSFlux[Seq[T]](coreFlux.bufferUntil(predicate, cutBefore).map((l: JList[T]) => l.asScala.toSeq))
-=======
   /**
     * Collect incoming values into multiple [[Seq]] that will be pushed into
     * the returned [[SFlux]] each time the given predicate returns true. Note that
@@ -204,8 +201,7 @@
     * @param cutBefore set to true to include the triggering element in the new buffer rather than the old.
     * @return a microbatched [[SFlux]] of [[Seq]]
     */
-  final def bufferUntil(predicate: T => Boolean, cutBefore: Boolean = false): SFlux[Seq[T]] = new ReactiveSFlux[Seq[T]](coreFlux.bufferUntil(predicate, cutBefore).map((l: JList[T]) => l.asScala))
->>>>>>> 9c2b022d
+  final def bufferUntil(predicate: T => Boolean, cutBefore: Boolean = false): SFlux[Seq[T]] = new ReactiveSFlux[Seq[T]](coreFlux.bufferUntil(predicate, cutBefore).map((l: JList[T]) => l.asScala.toSeq))
 
   /**
     * Collect incoming values into multiple [[Seq]] delimited by the given [[Publisher]] signals. Each [[Seq]]
@@ -244,9 +240,6 @@
       }
     }).map((l: JList[T]) => l.asScala.toSeq))
 
-<<<<<<< HEAD
-  final def bufferWhile(predicate: T => Boolean): SFlux[Seq[T]] = new ReactiveSFlux[Seq[T]](coreFlux.bufferWhile(predicate).map((l: JList[T]) => l.asScala.toSeq))
-=======
   /**
     * Collect incoming values into multiple [[Seq]] that will be pushed into
     * the returned [[SFlux]]. Each buffer continues aggregating values while the
@@ -264,8 +257,7 @@
     * @param predicate a predicate that triggers the next buffer when it becomes false.
     * @return a microbatched [[SFlux]] of [[Seq]]
     */
-  final def bufferWhile(predicate: T => Boolean): SFlux[Seq[T]] = new ReactiveSFlux[Seq[T]](coreFlux.bufferWhile(predicate).map((l: JList[T]) => l.asScala))
->>>>>>> 9c2b022d
+  final def bufferWhile(predicate: T => Boolean): SFlux[Seq[T]] = new ReactiveSFlux[Seq[T]](coreFlux.bufferWhile(predicate).map((l: JList[T]) => l.asScala.toSeq))
 
   /**
     * Turn this [[SFlux]] into a hot source and cache last emitted signals for further
@@ -309,9 +301,6 @@
     */
   final def cast[E](implicit classTag: ClassTag[E]): SFlux[E] = new ReactiveSFlux[E](coreFlux.cast(classTag.runtimeClass.asInstanceOf[Class[E]]))
 
-<<<<<<< HEAD
-  final def collectSeq(): SMono[Seq[T]] = new ReactiveSMono[Seq[T]](coreFlux.collectList().map((l: JList[T]) => l.asScala.toSeq))
-=======
   /**
     * Activate assembly tracing or the lighter assembly marking depending on the
     * <code>forceStackTrace</code> option.
@@ -345,8 +334,7 @@
     case (Some(desc), _) => new ReactiveSFlux[T](coreFlux.checkpoint(desc, false))
   }
 
-  final def collectSeq(): SMono[Seq[T]] = new ReactiveSMono[Seq[T]](coreFlux.collectList().map((l: JList[T]) => l.asScala))
->>>>>>> 9c2b022d
+  final def collectSeq(): SMono[Seq[T]] = new ReactiveSMono[Seq[T]](coreFlux.collectList().map((l: JList[T]) => l.asScala.toSeq))
 
   final def collectMap[K](keyExtractor: T => K): SMono[Map[K, T]] = collectMap[K, T](keyExtractor, (t: T) => t)
 
@@ -475,12 +463,6 @@
   }, prefetch))
 
   final def flatMapSequential[R](mapper: T => Publisher[_ <: R], maxConcurrency: Int = SMALL_BUFFER_SIZE, prefetch: Int = XS_BUFFER_SIZE, delayError: Boolean = false): SFlux[R] =
-<<<<<<< HEAD
-    SFlux.fromPublisher(
-    if (!delayError) coreFlux.flatMapSequential[R](mapper, maxConcurrency, prefetch)
-    else coreFlux.flatMapSequentialDelayError[R](mapper, maxConcurrency, prefetch)
-    )
-=======
     if (!delayError) SFlux.fromPublisher(coreFlux.flatMapSequential[R](mapper, maxConcurrency, prefetch))
     else SFlux.fromPublisher(coreFlux.flatMapSequentialDelayError[R](mapper, maxConcurrency, prefetch))
 
@@ -488,7 +470,6 @@
     if (!delayError) SFlux.fromPublisher(coreFlux.flatMap[R](mapper, maxConcurrency, prefetch))
     else SFlux.fromPublisher(coreFlux.flatMapDelayError[R](mapper, maxConcurrency, prefetch))
 
->>>>>>> 9c2b022d
 
   final def groupBy[K](keyMapper: T => K): SFlux[GroupedFlux[K, T]] =
     groupBy(keyMapper, identity)
