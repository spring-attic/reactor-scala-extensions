--- conflicted
+++ resolved
@@ -153,11 +153,7 @@
 
   final def delaySubscription[U](subscriptionDelay: Publisher[U]): SFlux[T] = new ReactiveSFlux[T](coreFlux.delaySubscription(subscriptionDelay))
 
-<<<<<<< HEAD
-  final def dematerialize[X](): SFlux[X] = SFlux.fromPublisher(coreFlux.dematerialize[X]())
-=======
   final def dematerialize[X](): SFlux[X] = new ReactiveSFlux[X](coreFlux.dematerialize[X]())
->>>>>>> 77cbbf49
 
   final def distinct(): SFlux[T] = distinct(identity)
 
@@ -215,16 +211,10 @@
   }, prefetch))
 
   final def flatMapSequential[R](mapper: T => Publisher[_ <: R], maxConcurrency: Int = SMALL_BUFFER_SIZE, prefetch: Int = XS_BUFFER_SIZE, delayError: Boolean = false): SFlux[R] =
-<<<<<<< HEAD
     SFlux.fromPublisher(
     if (!delayError) coreFlux.flatMapSequential[R](mapper, maxConcurrency, prefetch)
     else coreFlux.flatMapSequentialDelayError[R](mapper, maxConcurrency, prefetch)
     )
-=======
-    if (!delayError) SFlux.fromPublisher(coreFlux.flatMapSequential[R](mapper, maxConcurrency, prefetch))
-    else SFlux.fromPublisher(coreFlux.flatMapSequentialDelayError[R](mapper, maxConcurrency, prefetch))
-
->>>>>>> 77cbbf49
 
   final def groupBy[K](keyMapper: T => K): SFlux[GroupedFlux[K, T]] =
     groupBy(keyMapper, identity)
@@ -278,7 +268,6 @@
   final def nonEmpty: SMono[Boolean] = hasElements
 
   final def ofType[U](implicit classTag: ClassTag[U]): SFlux[U] = SFlux.fromPublisher(coreFlux.ofType(classTag.runtimeClass.asInstanceOf[Class[U]]))
-<<<<<<< HEAD
 
   final def onBackpressureBuffer(): SFlux[T] = SFlux.fromPublisher(coreFlux.onBackpressureBuffer())
 
@@ -319,52 +308,6 @@
 
   final def publishNext(): SMono[T] = SMono.fromPublisher(coreFlux.publishNext())
 
-  final def reduce(aggregator: (T, T) => T): SMono[T] = SMono.fromPublisher(coreFlux.reduce(aggregator))
-
-  final def reduceWith[A](initial: () => A, accumulator: (A, T) => A): SMono[A] = SMono.fromPublisher(coreFlux.reduceWith[A](initial, accumulator))
-
-  final def repeat(numRepeat: Long = Long.MaxValue, predicate: () => Boolean = () => true): SFlux[T] = SFlux.fromPublisher( coreFlux.repeat(numRepeat, predicate))
-
-  final def retry(numRetries: Long = Long.MaxValue, retryMatcher: Throwable => Boolean = (_: Throwable) => true): SFlux[T] = SFlux.fromPublisher(coreFlux.retry(numRetries, retryMatcher))
-=======
-
-  final def onBackpressureBuffer(): SFlux[T] = SFlux.fromPublisher(coreFlux.onBackpressureBuffer())
-
-  final def onBackpressureBuffer(maxSize: Int): SFlux[T] = SFlux.fromPublisher(coreFlux.onBackpressureBuffer(maxSize))
-
-  final def onBackpressureBuffer(maxSize: Int, onOverflow: T => Unit): SFlux[T] = SFlux.fromPublisher(coreFlux.onBackpressureBuffer(maxSize, onOverflow))
-
-  final def onBackpressureBuffer(maxSize: Int, bufferOverflowStrategy: BufferOverflowStrategy): SFlux[T] = SFlux.fromPublisher(coreFlux.onBackpressureBuffer(maxSize, bufferOverflowStrategy))
-
-  final def onBackpressureBuffer(maxSize: Int, onBufferOverflow: T => Unit, bufferOverflowStrategy: BufferOverflowStrategy): SFlux[T] = SFlux.fromPublisher(coreFlux.onBackpressureBuffer(maxSize, onBufferOverflow, bufferOverflowStrategy))
-
-  final def onBackpressureDrop(): SFlux[T] = SFlux.fromPublisher(coreFlux.onBackpressureDrop())
-
-  final def onBackpressureDrop(onDropped: T => Unit): SFlux[T] = SFlux.fromPublisher(coreFlux.onBackpressureDrop(onDropped))
-
-  final def onBackpressureError(): SFlux[T] = SFlux.fromPublisher(coreFlux.onBackpressureError())
-
-  final def onBackpressureLatest(): SFlux[T] = SFlux.fromPublisher(coreFlux.onBackpressureLatest())
-
-  final def onErrorMap(mapper: Throwable => _ <: Throwable): SFlux[T] = SFlux.fromPublisher(coreFlux.onErrorMap(mapper))
-
-  final def onErrorReturn(fallbackValue: T, predicate: Throwable => Boolean = (_: Throwable ) => true): SFlux[T] = SFlux.fromPublisher(coreFlux.onErrorReturn(predicate, fallbackValue))
-
-  /**
-    * Prepare to consume this [[SFlux]] on number of 'rails' matching number of CPU
-    * in round-robin fashion.
-    *
-    * <p>
-    * <img class="marble" src="https://raw.githubusercontent.com/reactor/reactor-core/v3.0.5.RELEASE/src/docs/marble/parallel.png" alt="">
-    *
-    * @return a new [[SParallelFlux]] instance
-    */
-  final def parallel(parallelism: Int = Runtime.getRuntime.availableProcessors): SParallelFlux[T] = SParallelFlux(coreFlux.parallel(parallelism))
-
-  final def or(other: Publisher[_ <: T]): SFlux[T] = SFlux.fromPublisher(coreFlux.or(other))
-
-  final def publishNext(): SMono[T] = SMono.fromPublisher(coreFlux.publishNext())
-
   final def reduce(aggregator: (T, T) => T): SMono[T] = coreFlux.reduce(aggregator).asScala
 
   final def reduceWith[A](initial: () => A, accumulator: (A, T) => A): SMono[A] = coreFlux.reduceWith[A](initial, accumulator).asScala
@@ -372,50 +315,11 @@
   final def repeat(numRepeat: Long = Long.MaxValue, predicate: () => Boolean = () => true): SFlux[T] = coreFlux.repeat(numRepeat, predicate).asScala
 
   final def retry(numRetries: Long = Long.MaxValue, retryMatcher: Throwable => Boolean = (_: Throwable) => true): SFlux[T] = coreFlux.retry(numRetries, retryMatcher).asScala
->>>>>>> 77cbbf49
 
   final def retryWhen(whenFactory: SFlux[Throwable] => Publisher[_]): SFlux[T] = {
     val func = new Function[JFlux[Throwable], Publisher[_]] {
       override def apply(t: JFlux[Throwable]): Publisher[_] = whenFactory(new ReactiveSFlux[Throwable](t))
     }
-<<<<<<< HEAD
-    SFlux.fromPublisher(coreFlux.retryWhen(func))
-  }
-
-  final def sample(timespan: Duration): SFlux[T] = SFlux.fromPublisher(coreFlux.sample(timespan))
-
-  final def sampleFirst(timespan: Duration): SFlux[T] = SFlux.fromPublisher(coreFlux.sampleFirst(timespan))
-
-  final def scan(accumulator: (T, T) => T): SFlux[T] = SFlux.fromPublisher(coreFlux.scan(accumulator))
-
-  final def scan[A](initial: A, accumulator: (A, T) => A): SFlux[A] = SFlux.fromPublisher(coreFlux.scan(initial, accumulator))
-
-  final def scanWith[A](initial: () => A, accumulator: (A, T) => A): SFlux[A] = SFlux.fromPublisher(coreFlux.scanWith(initial, accumulator))
-
-  final def single(defaultValue: Option[T] = None): SMono[T] = SMono.fromPublisher{
-    defaultValue map { coreFlux.single(_) } getOrElse {coreFlux.single()}: publisher.Mono[T]
-  }
-
-  final def singleOrEmpty(): SMono[T] = SMono.fromPublisher(coreFlux.singleOrEmpty())
-
-  final def skip(timespan: Duration, timer: Scheduler = Schedulers.parallel): SFlux[T] = SFlux.fromPublisher(coreFlux.skip(timespan, timer))
-
-  final def skipLast(n: Int): SFlux[T] = SFlux.fromPublisher(coreFlux.skipLast(n))
-
-  final def skipUntil(untilPredicate: T => Boolean): SFlux[T] = SFlux.fromPublisher(coreFlux.skipUntil(untilPredicate))
-
-  final def skipWhile(skipPredicate: T => Boolean): SFlux[T] = SFlux.fromPublisher(coreFlux.skipWhile(skipPredicate))
-
-  final def sort(): SFlux[T] = SFlux.fromPublisher(coreFlux.sort())
-
-  final def sort(sortFunction: Ordering[T]): SFlux[T] = SFlux.fromPublisher(coreFlux.sort(sortFunction))
-
-  final def startWith(iterable: Iterable[_ <: T]): SFlux[T] = SFlux.fromPublisher(coreFlux.startWith(iterable))
-
-  final def startWith(values: T*): SFlux[T] = SFlux.fromPublisher(coreFlux.startWith(values: _*))
-
-  final def startWith(publisher: Publisher[_ <: T]): SFlux[T] = SFlux.fromPublisher(coreFlux.startWith(publisher))
-=======
     coreFlux.retryWhen(func).asScala
   }
 
@@ -452,7 +356,6 @@
   final def startWith(values: T*): SFlux[T] = coreFlux.startWith(values: _*).asScala
 
   final def startWith(publisher: Publisher[_ <: T]): SFlux[T] = coreFlux.startWith(publisher).asScala
->>>>>>> 77cbbf49
 
   override def subscribe(s: Subscriber[_ >: T]): Unit = coreFlux.subscribe(s)
 
@@ -485,28 +388,10 @@
     * @param alternate the alternate publisher if this sequence is empty
     * @return an alternating [[SFlux]] on source onComplete without elements
     */
-<<<<<<< HEAD
-  final def switchIfEmpty(alternate: Publisher[_ <: T]): SFlux[T] = SFlux.fromPublisher(coreFlux.switchIfEmpty(alternate))
-
-  final def switchMap[V](fn: T => Publisher[_ <: V], prefetch: Int = XS_BUFFER_SIZE): SFlux[V] = SFlux.fromPublisher(coreFlux.switchMap[V](fn, prefetch))
-=======
   final def switchIfEmpty(alternate: Publisher[_ <: T]): SFlux[T] = coreFlux.switchIfEmpty(alternate).asScala
 
   final def switchMap[V](fn: T => Publisher[_ <: V], prefetch: Int = XS_BUFFER_SIZE): SFlux[V] = coreFlux.switchMap[V](fn, prefetch).asScala
->>>>>>> 77cbbf49
-
-
-<<<<<<< HEAD
-  final def tag(key: String, value: String): SFlux[T] = SFlux.fromPublisher(coreFlux.tag(key, value))
-
-  final def take(timespan: Duration, timer: Scheduler = Schedulers.parallel): SFlux[T] = SFlux.fromPublisher(coreFlux.take(timespan, timer))
-
-  final def takeLast(n: Int): SFlux[T] = SFlux.fromPublisher(coreFlux.takeLast(n))
-
-  final def takeUntil(predicate: T => Boolean): SFlux[T] = SFlux.fromPublisher(coreFlux.takeUntil(predicate))
-
-  final def takeWhile(continuePredicate: T => Boolean): SFlux[T] = SFlux.fromPublisher(coreFlux.takeWhile(continuePredicate))
-=======
+
   final def tag(key: String, value: String): SFlux[T] = coreFlux.tag(key, value).asScala
 
   final def take(timespan: Duration, timer: Scheduler = Schedulers.parallel): SFlux[T] = coreFlux.take(timespan, timer).asScala
@@ -516,27 +401,12 @@
   final def takeUntil(predicate: T => Boolean): SFlux[T] = coreFlux.takeUntil(predicate).asScala
 
   final def takeWhile(continuePredicate: T => Boolean): SFlux[T] = coreFlux.takeWhile(continuePredicate).asScala
->>>>>>> 77cbbf49
 
   final def `then`(): SMono[Unit] = new ReactiveSMono(coreFlux.`then`()).map(_ => ())
 
   final def thenEmpty(other: MapablePublisher[Unit]): SMono[Unit] = new ReactiveSMono(
     coreFlux.thenEmpty(publisherUnit2PublisherVoid(other))).map(_ => ())
 
-<<<<<<< HEAD
-  final def thenMany[V](other: Publisher[V]): SFlux[V] = SFlux.fromPublisher(coreFlux.thenMany[V](other))
-
-  final def timeout(timeout: Duration): SFlux[T] = SFlux.fromPublisher(coreFlux.timeout(timeout))
-
-  final def timeout(timeout: Duration, fallback: Option[Publisher[_ <: T]]): SFlux[T] = SFlux.fromPublisher(coreFlux.timeout(timeout, fallback.orNull))
-
-  final def timeout[U](firstTimeout: Publisher[U]): SFlux[T] = SFlux.fromPublisher(coreFlux.timeout[U](firstTimeout))
-
-  final def timeout[U, V](firstTimeout: Publisher[U], nextTimeoutFactory: T => Publisher[V]): SFlux[T] = SFlux.fromPublisher(coreFlux.timeout(firstTimeout, nextTimeoutFactory))
-
-  final def timeout[U, V](firstTimeout: Publisher[U], nextTimeoutFactory: T => Publisher[V], fallback: Publisher[_ <: T]): SFlux[T] =
-    SFlux.fromPublisher(coreFlux.timeout(firstTimeout, nextTimeoutFactory, fallback))
-=======
   final def thenMany[V](other: Publisher[V]): SFlux[V] = coreFlux.thenMany[V](other).asScala
 
   final def timeout(timeout: Duration): SFlux[T] = coreFlux.timeout(timeout).asScala
@@ -549,37 +419,22 @@
 
   final def timeout[U, V](firstTimeout: Publisher[U], nextTimeoutFactory: T => Publisher[V], fallback: Publisher[_ <: T]): SFlux[T] =
     coreFlux.timeout(firstTimeout, nextTimeoutFactory, fallback).asScala
->>>>>>> 77cbbf49
 
   final def toIterable(batchSize: Int = SMALL_BUFFER_SIZE, queueProvider: Option[Supplier[util.Queue[T]]] = None): Iterable[T] = coreFlux.toIterable(batchSize, queueProvider.orNull).asScala
 
   final def toStream(batchSize: Int = SMALL_BUFFER_SIZE): Stream[T] = coreFlux.toStream.iterator().asScala.toStream
 
-<<<<<<< HEAD
-  final def transform[V](transformer: SFlux[T] => Publisher[V]): SFlux[V] = SFlux.fromPublisher(coreFlux.transform[V](transformer))
-
-  final def withLatestFrom[U, R](other: Publisher[_ <: U], resultSelector: (T, U) => _ <: R): SFlux[R] = SFlux.fromPublisher(coreFlux.withLatestFrom[U, R](other, resultSelector))
+  final def transform[V](transformer: SFlux[T] => Publisher[V]): SFlux[V] = coreFlux.transform[V](transformer).asScala
+
+  final def withLatestFrom[U, R](other: Publisher[_ <: U], resultSelector: (T, U) => _ <: R): SFlux[R] = coreFlux.withLatestFrom[U, R](other, resultSelector).asScala
 
   final def zipWith[T2](source2: Publisher[_ <: T2], prefetch: Int = XS_BUFFER_SIZE): SFlux[(T, T2)] = zipWithCombinator(source2, (t: T, t2: T2) => (t, t2), prefetch)
 
-  final def zipWithCombinator[T2, V](source2: Publisher[_ <: T2], combinator: (T, T2) => V, prefetch: Int = XS_BUFFER_SIZE): SFlux[V] = SFlux.fromPublisher(coreFlux.zipWith[T2, V](source2, prefetch, combinator))
+  final def zipWithCombinator[T2, V](source2: Publisher[_ <: T2], combinator: (T, T2) => V, prefetch: Int = XS_BUFFER_SIZE): SFlux[V] = coreFlux.zipWith[T2, V](source2, prefetch, combinator).asScala
 
   final def zipWithIterable[T2](iterable: Iterable[_ <: T2]): SFlux[(T, T2)] = zipWithIterable(iterable, (t: T, t2: T2) => (t, t2))
 
-  final def zipWithIterable[T2, V](iterable: Iterable[_ <: T2], zipper: (T, T2) => _ <: V): SFlux[V] = SFlux.fromPublisher(coreFlux.zipWithIterable[T2, V](iterable, zipper))
-=======
-  final def transform[V](transformer: SFlux[T] => Publisher[V]): SFlux[V] = coreFlux.transform[V](transformer).asScala
-
-  final def withLatestFrom[U, R](other: Publisher[_ <: U], resultSelector: (T, U) => _ <: R): SFlux[R] = coreFlux.withLatestFrom[U, R](other, resultSelector).asScala
-
-  final def zipWith[T2](source2: Publisher[_ <: T2], prefetch: Int = XS_BUFFER_SIZE): SFlux[(T, T2)] = zipWithCombinator(source2, (t: T, t2: T2) => (t, t2), prefetch)
-
-  final def zipWithCombinator[T2, V](source2: Publisher[_ <: T2], combinator: (T, T2) => V, prefetch: Int = XS_BUFFER_SIZE): SFlux[V] = coreFlux.zipWith[T2, V](source2, prefetch, combinator).asScala
-
-  final def zipWithIterable[T2](iterable: Iterable[_ <: T2]): SFlux[(T, T2)] = zipWithIterable(iterable, (t: T, t2: T2) => (t, t2))
-
   final def zipWithIterable[T2, V](iterable: Iterable[_ <: T2], zipper: (T, T2) => _ <: V): SFlux[V] = coreFlux.zipWithIterable[T2, V](iterable, zipper).asScala
->>>>>>> 77cbbf49
 
 }
 
