--- conflicted
+++ resolved
@@ -91,17 +91,6 @@
 }
 
 object Scannable {
-<<<<<<< HEAD
-//  def from(any: AnyRef): Scannable = new Scannable {
-//    override def jScannable: JScannable = JScannable.from(any)
-//  }
-
-  def from(any: Option[AnyRef]): Scannable = {
-    any match {
-      case None => JScannable.from(None.orNull)
-      case Some(s: Scannable) => s.jScannable
-      case _ => JScannable.from(new Object())
-=======
   def from(any: Option[AnyRef]): Scannable = new Scannable {
     override def jScannable: JScannable = {
       any match {
@@ -110,7 +99,6 @@
         case Some(js: JScannable) => JScannable.from(js)
         case Some(other) => JScannable.from(other)
       }
->>>>>>> b5b0fccf
     }
   }
 
