package reactor.core.scala

import reactor.core.Scannable.Attr
import reactor.core.{Scannable => JScannable}

import scala.language.implicitConversions

/**
  * Created by winarto on 17/6/17.
  */
trait Scannable extends VersionedScannable {
  private[scala] def jScannable: JScannable

<<<<<<< HEAD
  def actuals: Stream[_ <: Scannable] = jScannable.actuals().iterator().asScala.map(js => js: Scannable).toStream

  def inners: Stream[_ <: Scannable] = jScannable.inners().iterator().asScala.map(js => js: Scannable).toStream

=======
>>>>>>> 07af35ea
  def isScanAvailable: Boolean = jScannable.isScanAvailable

  /**
    * Check this [[Scannable]] and its [[Scannable.parents]] for a name an return the
    * first one that is reachable.
    *
    * @return the name of the first parent that has one defined (including this scannable)
    */
  def name: String = jScannable.name()

  /**
    * Return a meaningful [[String]] representation of this [[Scannable]] in
    * its chain of [[Scannable.parents]] and [[Scannable.actuals]].
    */
  def stepName: String = jScannable.stepName()

  /**
    * This method is used internally by components to define their key-value mappings
    * in a single place. Although it is ignoring the generic type of the [[Attr]] key,
    * implementors should take care to return values of the correct type, and return
    * [[None]] if no specific value is available.
    * <p>
    * For public consumption of attributes, prefer using [[Scannable.scan(Attr)]], which will
    * return a typed value and fall back to the key's default if the component didn't
    * define any mapping.
    *
    * @param key a { @link Attr} to resolve for the component.
    * @return the value associated to the key for that specific component, or null if none.
    */
  def scanUnsafe(key: Attr[_]): Option[AnyRef] = Option(jScannable.scanUnsafe(key))

  /**
    * Introspect a component's specific state [[Attr attribute]], returning an
    * associated value specific to that component, or the default value associated with
    * the key, or null if the attribute doesn't make sense for that particular component
    * and has no sensible default.
    *
    * @param key a [[Attr]] to resolve for the component.
    * @return a [[Some value]] associated to the key or [[None]] if unmatched or unresolved
    *
    */
  def scan[T](key: Attr[T]): Option[T] = Option(jScannable.scan(key))

  /**
    * Introspect a component's specific state [[Attr attribute]]. If there's no
    * specific value in the component for that key, fall back to returning the
    * provided non null default.
    *
    * @param key a [[Attr]] to resolve for the component.
    * @param defaultValue a fallback value if key resolve to { @literal null}
    * @return a value associated to the key or the provided default if unmatched or unresolved
    */
  def scanOrDefault[T](key: Attr[T], defaultValue: T): T = jScannable.scanOrDefault(key, defaultValue)
<<<<<<< HEAD

  /**
    * Visit this [[Scannable]] and its [[Scannable.parents]] and stream all the
    * observed tags
    *
    * @return the stream of tags for this [[Scannable]] and its parents
    */
  def tags: Stream[(String, String)] = jScannable.tags().iterator().asScala.map(publisher.tupleTwo2ScalaTuple2).toStream
=======
>>>>>>> 07af35ea
}

object Scannable {
  def from(any: Option[AnyRef]): Scannable = new Scannable {
    override def jScannable: JScannable = {
      any match {
        case None => JScannable.from(None.orNull)
        case Some(s: Scannable) => JScannable.from(s.jScannable)
        case Some(js: JScannable) => JScannable.from(js)
        case Some(other) => JScannable.from(other)
      }
    }
  }

  implicit def JScannable2Scannable(js: JScannable): Scannable = new Scannable {
    override def jScannable: JScannable = js
  }
}<|MERGE_RESOLUTION|>--- conflicted
+++ resolved
@@ -11,13 +11,6 @@
 trait Scannable extends VersionedScannable {
   private[scala] def jScannable: JScannable
 
-<<<<<<< HEAD
-  def actuals: Stream[_ <: Scannable] = jScannable.actuals().iterator().asScala.map(js => js: Scannable).toStream
-
-  def inners: Stream[_ <: Scannable] = jScannable.inners().iterator().asScala.map(js => js: Scannable).toStream
-
-=======
->>>>>>> 07af35ea
   def isScanAvailable: Boolean = jScannable.isScanAvailable
 
   /**
@@ -71,17 +64,6 @@
     * @return a value associated to the key or the provided default if unmatched or unresolved
     */
   def scanOrDefault[T](key: Attr[T], defaultValue: T): T = jScannable.scanOrDefault(key, defaultValue)
-<<<<<<< HEAD
-
-  /**
-    * Visit this [[Scannable]] and its [[Scannable.parents]] and stream all the
-    * observed tags
-    *
-    * @return the stream of tags for this [[Scannable]] and its parents
-    */
-  def tags: Stream[(String, String)] = jScannable.tags().iterator().asScala.map(publisher.tupleTwo2ScalaTuple2).toStream
-=======
->>>>>>> 07af35ea
 }
 
 object Scannable {
