--- conflicted
+++ resolved
@@ -17,11 +17,7 @@
     bytebuddyVersion    = "1.7.9"
     findBugsVersion     = "3.0.2"
     logbackVersion      = "1.3.0-alpha4"
-<<<<<<< HEAD
-    mockitoVersion      = "2.19.1"
-=======
     mockitoVersion      = "2.21.0"
->>>>>>> 3ed2cf31
     pegdownVersion      = "1.6.0"
     reactorVersion      = "3.1.8.RELEASE"
     scalaLoggingVersion = "3.9.0"
