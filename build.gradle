group 'io.projectreactor'
description = 'A scala extension for Reactor Flux and Mono'

apply plugin: 'scala'
apply plugin: "com.github.maiflai.scalatest"
apply plugin: 'signing'
apply plugin: 'maven'
apply plugin: 'org.scoverage'
apply plugin: 'io.codearte.nexus-staging'
apply plugin: 'org.owasp.dependencycheck'
apply plugin: 'com.github.ben-manes.versions'
<<<<<<< HEAD
//apply plugin: 'fr.brouillard.oss.gradle.jgitver'
=======
apply plugin: 'com.jfrog.bintray'
apply plugin: 'maven-publish'
>>>>>>> f6a8aa63

repositories {
    mavenCentral()
}

dependencies {
    zinc "com.typesafe.zinc:zinc:0.3.15"

    compile libraries.scalaLibrary
    compile libraries.reactorCore
    compile libraries.findbugs

//    test dependencies
    testCompile libraries.scalatest
    testRuntime libraries.pegdown
    testCompile libraries.reactorTest
    testCompile libraries.mockitoInline
    testCompile libraries.scalaLogging
    testRuntime libraries.logback
    scoverage libraries.scoveragePlugin, libraries.scoverageRuntime
}

buildscript {
    apply from: file('versions.gradle')
    repositories {
        maven {
            url "https://plugins.gradle.org/m2/"
        }
        mavenCentral()
        jcenter()
    }

    dependencies {
        classpath "gradle.plugin.com.github.maiflai:gradle-scalatest:0.22"
        classpath "gradle.plugin.org.scoverage:gradle-scoverage:2.3.0"
        classpath 'net.researchgate:gradle-release:2.7.0'
        classpath 'io.codearte.gradle.nexus:gradle-nexus-staging-plugin:0.11.0'
        classpath 'org.owasp:dependency-check-gradle:3.2.1'
        classpath 'com.github.ben-manes:gradle-versions-plugin:0.17.0'
<<<<<<< HEAD
        classpath "gradle.plugin.fr.brouillard.oss.gradle:gradle-jgitver-plugin:0.3.2"
=======
        classpath "com.jfrog.bintray.gradle:gradle-bintray-plugin:1.8.1"
>>>>>>> f6a8aa63
    }
}

dependencyCheck {
    skipConfigurations = ["apiElements", "implementation", "runtimeElements", "runtimeOnly", "testImplementation", "testRuntimeOnly", "scoverageImplementation", "scoverageRuntimeOnly"]
}
targetCompatibility = "1.8"

if (!project.parent) {
    apply plugin: 'net.researchgate.release'
    final svs = ['2.12.6', '2.11.12', '2.13.0-M3']

    for (sv in svs) {
        String scalaVersionInDot = sv.replaceAll("_", ".")

        tasks.create(name: "build_$sv", type: GradleBuild) {
            buildFile = './build.gradle'
            tasks = ['build']
            startParameter.projectProperties = [scalaVersion: "${scalaVersionInDot}"]
        }

        tasks.create(name: "uploadArchives_${sv}", type: GradleBuild) {
            buildFile = './build.gradle'
            tasks = ['uploadArchives']
            startParameter.projectProperties = [scalaVersion: "${scalaVersionInDot}"]
        }
    }

    tasks.create(name: "buildAll", dependsOn: svs.collect{"build_${it}"}) {}

    tasks.create(name: "uploadArchivesAll", dependsOn: svs.collect{"uploadArchives_${it}"}) {}

    project.task("releaseAll", description: 'Verify project, release and update version to next.', group: "Release", type: GradleBuild) {
        startParameter = project.getGradle().startParameter.newInstance()
        tasks = [
                'createScmAdapter', 'checkCommitNeeded', 'checkUpdateNeeded', 'unSnapshotVersion',
                'confirmReleaseVersion', 'checkSnapshotDependencies', 'buildAll',
                'preTagCommit', 'createReleaseTag', 'updateVersion', 'commitNewVersion'
        ]
    }

    project.createReleaseTag.dependsOn {
        project.uploadArchivesAll
    }
}
archivesBaseName = "${rootProject.name}_$baseScalaVersion"

ext.isReleaseVersion = !version.endsWith("SNAPSHOT")
signing {
    required { isReleaseVersion }
    sign configurations.archives
}

task sourcesJar(type: Jar, dependsOn: classes) {
    classifier = 'sources'
    from sourceSets.main.allSource
}

task scaladocJar(type: Jar, dependsOn: scaladoc) {
    classifier = 'javadoc'
    from scaladoc.destinationDir
}

artifacts {
    archives jar
    archives sourcesJar
    archives scaladocJar
}

ext.sonatypeUsername = hasProperty("ossrhUsername") ? ossrhUsername : System.getenv("ossrhUsername")
ext.sonatypePassword = hasProperty("ossrhPassword") ? ossrhPassword : System.getenv("ossrhPassword")
ext.bintrayUsername = hasProperty("bintrayUser") ? bintrayUser : System.getenv("ossrhUsername")
ext.bintrayKey = hasProperty("bintrayApiKey") ? bintrayApiKey : System.getenv("ossrhPassword")

bintray {
    user = "$bintrayUsername"
    key = "$bintrayKey"
    publications = ['MyPublication']
    configurations = ['archives']
    pkg {
        repo = "${project.group}"
        name = "${project.archivesBaseName}"
        version {
            name = "${project.version}"
            released = new Date()
        }
    }
}

publishing {
    publications {
        MyPublication(MavenPublication) {
            from components.java
            groupId "${project.group}"
            artifactId "${project.archivesBaseName}"
            version "${project.version}"
        }
    }
}

uploadArchives {
    repositories {
        mavenDeployer {
            beforeDeployment { MavenDeployment deployment -> signing.signPom(deployment) }
            repository(url: "https://oss.sonatype.org/service/local/staging/deploy/maven2") {
                authentication(userName: sonatypeUsername, password: sonatypePassword)
            }
            snapshotRepository(url: "https://oss.sonatype.org/content/repositories/snapshots") {
                authentication(userName: sonatypeUsername, password: sonatypePassword)
            }

            pom.project {
                name 'Scala wrapper for reactor-core'
                packaging 'jar'
                // optionally artifactId can be defined here
                description 'A scala adapter for Reactor Flux and Mono so that the code can be fluently used in Scala'
                url 'https://github.com/reactor/reactor-scala-extensions'

                scm {
                    connection 'scm:git:git@github.com:reactor/reactor-scala-extensions.git'
                    developerConnection 'scm:git:git@github.com:reactor/reactor-scala-extensions.git'
                    url 'https://github.com/reactor/reactor-scala-extensions'
                }

                licenses {
                    license {
                        name 'Apache License, Version 2.0, January 2004'
                        url 'https://www.apache.org/licenses/LICENSE-2.0.html'
                    }
                }

                developers {
                    developer {
                        id 'sinwe'
                        name 'Winarto'
                        email 'winarto@gmail.com'
                    }
                }
            }
        }
    }
}

afterReleaseBuild.dependsOn uploadArchives
uploadArchives.dependsOn bintrayUpload

ScalaCompileOptions.metaClass.daemonServer = true
ScalaCompileOptions.metaClass.fork = true
ScalaCompileOptions.metaClass.useAnt = false
ScalaCompileOptions.metaClass.useCompileDaemon = false

project.tasks.scaladoc.scalaDocOptions.additionalParameters = ["-no-link-warnings"]
project.tasks.compileScala.scalaCompileOptions.additionalParameters = ["-target:jvm-1.8", "-feature"]
project.tasks.compileTestScala.scalaCompileOptions.additionalParameters = ["-target:jvm-1.8"]

release {
    git {
        requireBranch = ''
    }
}

test {
    maxParallelForks = 1
}

testScoverage {
    maxParallelForks = 1
}<|MERGE_RESOLUTION|>--- conflicted
+++ resolved
@@ -9,12 +9,8 @@
 apply plugin: 'io.codearte.nexus-staging'
 apply plugin: 'org.owasp.dependencycheck'
 apply plugin: 'com.github.ben-manes.versions'
-<<<<<<< HEAD
-//apply plugin: 'fr.brouillard.oss.gradle.jgitver'
-=======
 apply plugin: 'com.jfrog.bintray'
 apply plugin: 'maven-publish'
->>>>>>> f6a8aa63
 
 repositories {
     mavenCentral()
@@ -54,11 +50,7 @@
         classpath 'io.codearte.gradle.nexus:gradle-nexus-staging-plugin:0.11.0'
         classpath 'org.owasp:dependency-check-gradle:3.2.1'
         classpath 'com.github.ben-manes:gradle-versions-plugin:0.17.0'
-<<<<<<< HEAD
-        classpath "gradle.plugin.fr.brouillard.oss.gradle:gradle-jgitver-plugin:0.3.2"
-=======
         classpath "com.jfrog.bintray.gradle:gradle-bintray-plugin:1.8.1"
->>>>>>> f6a8aa63
     }
 }
 
