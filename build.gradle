--- conflicted
+++ resolved
@@ -61,11 +61,7 @@
 
 if (!project.parent) {
     apply plugin: 'net.researchgate.release'
-<<<<<<< HEAD
-    final svs = ['2.12.8', '2.11.12', '2.13.0']
-=======
-    final svs = ['2.12.10', '2.11.12', '2.13.0-M3']
->>>>>>> 9c2b022d
+    final svs = ['2.12.10', '2.11.12', '2.13.1']
 
     for (sv in svs) {
         String scalaVersionInDot = sv.replaceAll("_", ".")
