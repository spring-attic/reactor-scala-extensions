group 'io.projectreactor'
description = 'A scala extension for Reactor Flux and Mono'

apply plugin: 'scala'
apply plugin: "com.github.maiflai.scalatest"
apply plugin: 'signing'
apply plugin: 'maven'
apply plugin: 'org.scoverage'
apply plugin: 'io.codearte.nexus-staging'
apply plugin: 'org.owasp.dependencycheck'
apply plugin: 'com.github.ben-manes.versions'
//apply plugin: 'fr.brouillard.oss.gradle.jgitver'

repositories {
    mavenCentral()
}

dependencies {
    zinc "com.typesafe.zinc:zinc:0.3.15"

    compile libraries.scalaLibrary
    compile libraries.reactorCore
    compile libraries.findbugs

//    test dependencies
    testCompile libraries.scalatest
    testRuntime libraries.pegdown
    testCompile libraries.reactorTest
    testCompile libraries.mockitoInline
    testCompile libraries.scalaLogging
    testRuntime libraries.logback
    scoverage libraries.scoveragePlugin, libraries.scoverageRuntime
}

buildscript {
    apply from: file('versions.gradle')
    repositories {
        maven {
            url "https://plugins.gradle.org/m2/"
        }
        mavenCentral()
        jcenter()
    }

    dependencies {
        classpath "gradle.plugin.com.github.maiflai:gradle-scalatest:0.22"
<<<<<<< HEAD
        classpath "gradle.plugin.org.scoverage:gradle-scoverage:2.1.0"
=======
        classpath "gradle.plugin.org.scoverage:gradle-scoverage:2.3.0"
>>>>>>> 2110bb24
        classpath 'net.researchgate:gradle-release:2.7.0'
        classpath 'io.codearte.gradle.nexus:gradle-nexus-staging-plugin:0.11.0'
        classpath 'org.owasp:dependency-check-gradle:3.1.2'
        classpath 'com.github.ben-manes:gradle-versions-plugin:0.17.0'
        classpath "gradle.plugin.fr.brouillard.oss.gradle:gradle-jgitver-plugin:0.3.2"
    }
}

dependencyCheck {
    skipConfigurations = ["apiElements", "implementation", "runtimeElements", "runtimeOnly", "testImplementation", "testRuntimeOnly", "scoverageImplementation", "scoverageRuntimeOnly"]
}
targetCompatibility = "1.8"

if (!project.parent) {
    apply plugin: 'net.researchgate.release'
    final svs = ['2.12.5', '2.11.12', '2.13.0-M3']

    for (sv in svs) {
        String scalaVersionInDot = sv.replaceAll("_", ".")

        tasks.create(name: "build_$sv", type: GradleBuild) {
            buildFile = './build.gradle'
            tasks = ['build']
            startParameter.projectProperties = [scalaVersion: "${scalaVersionInDot}"]
        }

        tasks.create(name: "uploadArchives_${sv}", type: GradleBuild) {
            buildFile = './build.gradle'
            tasks = ['uploadArchives']
            startParameter.projectProperties = [scalaVersion: "${scalaVersionInDot}"]
        }
    }

    tasks.create(name: "buildAll", dependsOn: svs.collect{"build_${it}"}) {}

    tasks.create(name: "uploadArchivesAll", dependsOn: svs.collect{"uploadArchives_${it}"}) {}

    project.task("releaseAll", description: 'Verify project, release and update version to next.', group: "Release", type: GradleBuild) {
        startParameter = project.getGradle().startParameter.newInstance()
        tasks = [
                'createScmAdapter', 'checkCommitNeeded', 'checkUpdateNeeded', 'unSnapshotVersion',
                'confirmReleaseVersion', 'checkSnapshotDependencies', 'buildAll',
                'preTagCommit', 'createReleaseTag', 'updateVersion', 'commitNewVersion'
        ]
    }

    project.createReleaseTag.dependsOn {
        project.uploadArchivesAll
    }
}
archivesBaseName = "${rootProject.name}_$baseScalaVersion"

ext.isReleaseVersion = !version.endsWith("SNAPSHOT")
signing {
    required { isReleaseVersion }
    sign configurations.archives
}

task sourcesJar(type: Jar, dependsOn: classes) {
    classifier = 'sources'
    from sourceSets.main.allSource
}

task scaladocJar(type: Jar, dependsOn: scaladoc) {
    classifier = 'javadoc'
    from scaladoc.destinationDir
}

artifacts {
    archives jar
    archives sourcesJar
    archives scaladocJar
}

ext.sonatypeUsername = hasProperty("ossrhUsername") ? ossrhUsername : System.getenv("ossrhUsername")

ext.sonatypePassword = hasProperty("ossrhPassword") ? ossrhPassword : System.getenv("ossrhPassword")

uploadArchives {
    repositories {
        mavenDeployer {
            beforeDeployment { MavenDeployment deployment -> signing.signPom(deployment) }
            repository(url: "https://oss.sonatype.org/service/local/staging/deploy/maven2") {
                authentication(userName: sonatypeUsername, password: sonatypePassword)
            }
            snapshotRepository(url: "https://oss.sonatype.org/content/repositories/snapshots") {
                authentication(userName: sonatypeUsername, password: sonatypePassword)
            }

            pom.project {
                name 'Scala wrapper for reactor-core'
                packaging 'jar'
                // optionally artifactId can be defined here
                description 'A scala adapter for Reactor Flux and Mono so that the code can be fluently used in Scala'
                url 'https://github.com/reactor/reactor-scala-extensions'

                scm {
                    connection 'scm:git:git@github.com:reactor/reactor-scala-extensions.git'
                    developerConnection 'scm:git:git@github.com:reactor/reactor-scala-extensions.git'
                    url 'https://github.com/reactor/reactor-scala-extensions'
                }

                licenses {
                    license {
                        name 'Apache License, Version 2.0, January 2004'
                        url 'https://www.apache.org/licenses/LICENSE-2.0.html'
                    }
                }

                developers {
                    developer {
                        id 'sinwe'
                        name 'Winarto'
                        email 'winarto@gmail.com'
                    }
                }
            }
        }
    }
}

afterReleaseBuild.dependsOn uploadArchives

ScalaCompileOptions.metaClass.daemonServer = true
ScalaCompileOptions.metaClass.fork = true
ScalaCompileOptions.metaClass.useAnt = false
ScalaCompileOptions.metaClass.useCompileDaemon = false

project.tasks.scaladoc.scalaDocOptions.additionalParameters = ["-no-link-warnings"]
project.tasks.compileScala.scalaCompileOptions.additionalParameters = ["-target:jvm-1.8"]
project.tasks.compileTestScala.scalaCompileOptions.additionalParameters = ["-target:jvm-1.8"]

release {
    git {
        requireBranch = ''
    }
}

test {
    maxParallelForks = 1
}

testScoverage {
    maxParallelForks = 1
}<|MERGE_RESOLUTION|>--- conflicted
+++ resolved
@@ -44,11 +44,7 @@
 
     dependencies {
         classpath "gradle.plugin.com.github.maiflai:gradle-scalatest:0.22"
-<<<<<<< HEAD
-        classpath "gradle.plugin.org.scoverage:gradle-scoverage:2.1.0"
-=======
         classpath "gradle.plugin.org.scoverage:gradle-scoverage:2.3.0"
->>>>>>> 2110bb24
         classpath 'net.researchgate:gradle-release:2.7.0'
         classpath 'io.codearte.gradle.nexus:gradle-nexus-staging-plugin:0.11.0'
         classpath 'org.owasp:dependency-check-gradle:3.1.2'
